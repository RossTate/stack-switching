open Source
open Ast


type labeling = labeling' phrase
and labeling' = Unlabelled | Labelled

type case = case' phrase
and case' = Case of var | Case_br of var


let labeling l e =
  match l.it with
  | Unlabelled -> e
  | Labelled -> Label (e @@ l.at)

let expr_seq es =
  match es with
  | [] -> Nop @@ Source.no_region
  | [e] -> e
  | es -> Block es @@@ List.map Source.at es


let nop =
  Nop

let block (l, es) =
 labeling l (Block es)

let if_else (e1, e2, e3) =
  If (e1, e2, e3)

let if_ (e1, e2) =
  If (e1, e2, Nop @@ Source.after e2.at)

let br_if (e, x) =
  if_ (e, Break (x, None) @@ x.at)

let loop (l1, l2, es) =
  let e = expr_seq es in
  if l2.it = Unlabelled then Loop e else labeling l1 (Loop e)

let label e =
  Label e

let br (x, e) =
  Break (x, e)

let return (x, eo) =
  Break (x, eo)

let tableswitch (l, e, cs, c, es) =
  let case c (xs, es') =
    match c.it with
    | Case x -> x :: xs, es'
    | Case_br x ->
      (List.length es' @@ c.at) :: xs, (Break (x, None) @@ c.at) :: es'
  in
  let xs, es' = List.fold_right case (c :: cs) ([], []) in
  let es'' = List.map expr_seq es in
  let n = List.length es' in
  let sh x = (if x.it >= n then x.it + n else x.it) @@ x.at in
  labeling l (Switch (e, List.map sh (List.tl xs), sh (List.hd xs), es' @ es''))

let call (x, es) =
  Call (x, es)

let call_import (x, es) =
  CallImport (x, es)

let call_indirect (x, e, es) =
  CallIndirect (x, e, es)

let get_local x =
  GetLocal x

let set_local (x, e) =
  SetLocal (x, e)

let load (memop, e) =
  Load (memop, e)

let store (memop, e1, e2) =
  Store (memop, e1, e2)

let load_extend (extop, e) =
  LoadExtend (extop, e)

let store_wrap (wrapop, e1, e2) =
  StoreWrap (wrapop, e1, e2)

let const c =
  Const c

let unary (unop, e) =
  Unary (unop, e)

let binary (binop, e1, e2) =
  Binary (binop, e1, e2)

let select (selop, cond, e1, e2) =
  Select (selop, cond, e1, e2)

let compare (relop, e1, e2) =
  Compare (relop, e1, e2)

let convert (cvt, e) =
  Convert (cvt, e)

<<<<<<< HEAD
=======
let select (selectop, cond, e1, e2) =
  Select (selectop, cond, e1, e2)

let unreachable =
  Unreachable

>>>>>>> 687491eb
let host (hostop, es) =
  Host (hostop, es)


let func_body es =
  Label (expr_seq es)<|MERGE_RESOLUTION|>--- conflicted
+++ resolved
@@ -107,15 +107,9 @@
 let convert (cvt, e) =
   Convert (cvt, e)
 
-<<<<<<< HEAD
-=======
-let select (selectop, cond, e1, e2) =
-  Select (selectop, cond, e1, e2)
-
 let unreachable =
   Unreachable
 
->>>>>>> 687491eb
 let host (hostop, es) =
   Host (hostop, es)
 

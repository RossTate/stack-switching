--- conflicted
+++ resolved
@@ -21,13 +21,8 @@
   | Br of var * expr option
   | Br_if of var * expr option * expr
   | Return of expr option
-<<<<<<< HEAD
-  | If of expr * expr
-  | If_else of expr * expr * expr
+  | If of expr * expr list * expr list
   | Select of expr * expr * expr
-=======
-  | If of expr * expr list * expr list
->>>>>>> f4129aaa
   | Tableswitch of expr * target list * target * expr list list
   | Call of var * expr list
   | Call_import of var * expr list

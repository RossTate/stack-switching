--- conflicted
+++ resolved
@@ -127,20 +127,15 @@
 
 %}
 
-<<<<<<< HEAD
-%token NAT INT FLOAT TEXT VAR VALUE_TYPE LPAR RPAR
+%token NAT INT FLOAT TEXT VAR VALUE_TYPE ANYFUNC LPAR RPAR
 %token NOP DROP BLOCK END IF THEN ELSE SELECT LOOP BR BR_IF BR_TABLE
-=======
-%token NAT INT FLOAT TEXT VAR VALUE_TYPE ANYFUNC LPAR RPAR
-%token NOP DROP BLOCK IF THEN ELSE SELECT LOOP BR BR_IF BR_TABLE
->>>>>>> dfccff30
 %token CALL CALL_IMPORT CALL_INDIRECT RETURN
 %token GET_LOCAL SET_LOCAL TEE_LOCAL GET_GLOBAL SET_GLOBAL
-%token LOAD STORE OFFSET ALIGN
+%token LOAD STORE OFFSET_EQ_NAT ALIGN_EQ_NAT
 %token CONST UNARY BINARY COMPARE CONVERT
 %token UNREACHABLE CURRENT_MEMORY GROW_MEMORY
 %token FUNC START TYPE PARAM RESULT LOCAL GLOBAL
-%token MODULE TABLE ELEM MEMORY DATA IMPORT EXPORT TABLE
+%token MODULE TABLE ELEM MEMORY DATA OFFSET IMPORT EXPORT TABLE
 %token ASSERT_INVALID ASSERT_RETURN ASSERT_RETURN_NAN ASSERT_TRAP INVOKE
 %token INPUT OUTPUT
 %token EOF
@@ -159,8 +154,8 @@
 %token<Ast.expr'> CONVERT
 %token<int option -> Memory.offset -> Ast.expr'> LOAD
 %token<int option -> Memory.offset -> Ast.expr'> STORE
-%token<Memory.offset> OFFSET
-%token<int> ALIGN
+%token<Memory.offset> OFFSET_EQ_NAT
+%token<int> ALIGN_EQ_NAT
 
 %nonassoc LOW
 %nonassoc VAR
@@ -234,13 +229,13 @@
   | bind_var { fun c -> bind_label c $1 }
 ;
 
-offset :
+offset_opt :
   | /* empty */ { 0L }
-  | OFFSET { $1 }
-;
-align :
+  | OFFSET_EQ_NAT { $1 }
+;
+align_opt :
   | /* empty */ { None }
-  | ALIGN { Some $1 }
+  | ALIGN_EQ_NAT { Some $1 }
 ;
 
 expr :
@@ -278,8 +273,10 @@
   | GET_LOCAL var { fun c -> get_local ($2 c local) }
   | SET_LOCAL var { fun c -> set_local ($2 c local) }
   | TEE_LOCAL var { fun c -> tee_local ($2 c local) }
-  | LOAD offset align { fun c -> $1 $3 $2 }
-  | STORE offset align { fun c -> $1 $3 $2 }
+  | GET_GLOBAL var { fun c -> get_global ($2 c global) }
+  | SET_GLOBAL var { fun c -> set_global ($2 c global) }
+  | LOAD offset_opt align_opt { fun c -> $1 $3 $2 }
+  | STORE offset_opt align_opt { fun c -> $1 $3 $2 }
   | CONST literal { fun c -> fst (literal $1 $2) }
   | UNARY { fun c -> $1 }
   | BINARY { fun c -> $1 }
@@ -325,13 +322,14 @@
   | CALL var expr_list { fun c -> $3 c, call ($2 c func) }
   | CALL_IMPORT var expr_list { fun c -> $3 c, call_import ($2 c import) }
   | CALL_INDIRECT var expr expr_list
-<<<<<<< HEAD
     { fun c -> $3 c @ $4 c, call_indirect ($2 c type_) }
   | GET_LOCAL var { fun c -> [], get_local ($2 c local) }
   | SET_LOCAL var expr { fun c -> $3 c, set_local ($2 c local) }
   | TEE_LOCAL var expr { fun c -> $3 c, tee_local ($2 c local) }
-  | LOAD offset align expr { fun c -> $4 c, $1 $3 $2 }
-  | STORE offset align expr expr { fun c -> $4 c @ $5 c, $1 $3 $2 }
+  | GET_GLOBAL var { fun c -> [], get_global ($2 c global) }
+  | SET_GLOBAL var expr { fun c -> $3 c, set_global ($2 c global) }
+  | LOAD offset_opt align_opt expr { fun c -> $4 c, $1 $3 $2 }
+  | STORE offset_opt align_opt expr expr { fun c -> $4 c @ $5 c, $1 $3 $2 }
   | CONST literal { fun c -> [], fst (literal $1 $2) }
   | UNARY expr { fun c -> $2 c, $1 }
   | BINARY expr expr { fun c -> $2 c @ $3 c, $1 }
@@ -340,32 +338,15 @@
   | CONVERT expr { fun c -> $2 c, $1 }
   | CURRENT_MEMORY { fun c -> [], current_memory }
   | GROW_MEMORY expr { fun c -> $2 c, grow_memory }
-=======
-    { fun c -> Call_indirect ($2 c type_, $3 c, $4 c) }
-  | GET_LOCAL var { fun c -> Get_local ($2 c local) }
-  | SET_LOCAL var expr { fun c -> Set_local ($2 c local, $3 c) }
-  | TEE_LOCAL var expr { fun c -> Tee_local ($2 c local, $3 c) }
-  | GET_GLOBAL var { fun c -> Get_global ($2 c global) }
-  | SET_GLOBAL var expr { fun c -> Set_global ($2 c global, $3 c) }
-  | LOAD offset align expr { fun c -> $1 ($2, $3, $4 c) }
-  | STORE offset align expr expr { fun c -> $1 ($2, $3, $4 c, $5 c) }
-  | CONST literal { fun c -> fst (literal $1 $2) }
-  | UNARY expr { fun c -> $1 ($2 c) }
-  | BINARY expr expr { fun c -> $1 ($2 c, $3 c) }
-  | TEST expr { fun c -> $1 ($2 c) }
-  | COMPARE expr expr { fun c -> $1 ($2 c, $3 c) }
-  | CONVERT expr { fun c -> $1 ($2 c) }
-  | CURRENT_MEMORY { fun c -> Current_memory }
-  | GROW_MEMORY expr { fun c -> Grow_memory ($2 c) }
-;
-expr_opt :
-  | /* empty */ { fun c -> None }
-  | expr { fun c -> Some ($1 c) }
->>>>>>> dfccff30
-;
+;
+
 expr_list :
   | /* empty */ { fun c -> [] }
   | expr expr_list { fun c -> $1 c @ $2 c }
+;
+
+const_expr :
+  | expr_list { let at = at () in fun c -> $1 c @@ at }
 ;
 
 
@@ -432,8 +413,14 @@
 
 /* Tables & Memories */
 
+offset :
+  | LPAR OFFSET const_expr RPAR { $3 }
+  | LPAR expr1 RPAR  /* Sugar */
+    { let at = at () in fun c -> let es, e' = $2 c in (es @ [e' @@ at]) @@ at }
+;
+
 elem :
-  | LPAR ELEM expr var_list RPAR
+  | LPAR ELEM offset var_list RPAR
     { let at = at () in
       fun c -> {offset = $3 c; init = $4 c func} @@ at }
 ;
@@ -451,11 +438,11 @@
       fun c -> let init = $6 c func in
       let size = Int32.of_int (List.length init) in
       {tlimits = {min = size; max = Some size} @@ at; etype = $3} @@ at,
-      [{offset = I32_const (0l @@ at) @@ at; init} @@ at] }
+      [{offset = [i32_const (0l @@ at) @@ at] @@ at; init} @@ at] }
 ;
 
 data :
-  | LPAR DATA expr text_list RPAR
+  | LPAR DATA offset text_list RPAR
     { fun c -> {offset = $3 c; init = $4} @@ at () }
 ;
 
@@ -472,7 +459,7 @@
       fun c ->
       let size = Int64.(div (add (of_int (String.length $5)) 65535L) 65536L) in
       {mlimits = {min = size; max = Some size} @@ at} @@ at,
-      [{offset = I32_const (0l @@ at) @@ at; init = $5} @@ at] }
+      [{offset = [i32_const (0l @@ at) @@ at] @@ at; init = $5} @@ at] }
 ;
 
 
@@ -512,10 +499,10 @@
 ;
 
 global :
-  | LPAR GLOBAL VALUE_TYPE expr RPAR
+  | LPAR GLOBAL VALUE_TYPE const_expr RPAR
     { let at = at () in
       fun c -> anon_global c; fun () -> {gtype = $3; value = $4 c} @@ at }
-  | LPAR GLOBAL bind_var VALUE_TYPE expr RPAR  /* Sugar */
+  | LPAR GLOBAL bind_var VALUE_TYPE const_expr RPAR  /* Sugar */
     { let at = at () in
       fun c -> bind_global c $3; fun () -> {gtype = $4; value = $5 c} @@ at }
 ;

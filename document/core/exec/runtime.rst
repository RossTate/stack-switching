.. index:: ! runtime
.. _syntax-runtime:

Runtime Structure
-----------------

:ref:`Store <store>`, :ref:`stack <stack>`, and other *runtime structure* forming the WebAssembly abstract machine, such as :ref:`values <syntax-val>` or :ref:`module instances <syntax-moduleinst>`, are made precise in terms of additional auxiliary syntax.


.. index:: ! value, constant, value type, integer, floating-point
   pair: abstract syntax; value
.. _syntax-val:

Values
~~~~~~

WebAssembly computations manipulate *values* of the four basic :ref:`value types <syntax-valtype>`: :ref:`integers <syntax-int>` and :ref:`floating-point data <syntax-float>` of 32 or 64 bit width each, respectively.

In most places of the semantics, values of different types can occur.
In order to avoid ambiguities, values are therefore represented with an abstract syntax that makes their type explicit.
It is convenient to reuse the same notation as for the |CONST| :ref:`instructions <syntax-const>` producing them:

.. math::
   \begin{array}{llcl}
   \production{(value)} & \val &::=&
     \I32.\CONST~\i32 \\&&|&
     \I64.\CONST~\i64 \\&&|&
     \F32.\CONST~\f32 \\&&|&
     \F64.\CONST~\f64
   \end{array}


.. index:: ! result, value, trap
   pair: abstract syntax; result
.. _syntax-result:

Results
~~~~~~~

A *result* is the outcome of a computation.
It is either a sequence of :ref:`values <syntax-val>` or a :ref:`trap <syntax-trap>`.

.. math::
   \begin{array}{llcl}
   \production{(result)} & \result &::=&
     \val^\ast \\&&|&
     \TRAP
   \end{array}

.. note::
   In the current version of WebAssembly, a result can consist of at most one value.


.. index:: ! store, function instance, table instance, memory instance, global instance, module, allocation
   pair: abstract syntax; store
.. _syntax-store:
.. _store:

Store
~~~~~

The *store* represents all global state that can be manipulated by WebAssembly programs.
It consists of the runtime representation of all *instances* of :ref:`functions <syntax-funcinst>`, :ref:`tables <syntax-tableinst>`, :ref:`memories <syntax-meminst>`, and :ref:`globals <syntax-globalinst>`, :ref:`element segments <syntax-eleminst>`, and :ref:`data segments <syntax-datainst>` that have been :ref:`allocated <alloc>` during the life time of the abstract machine. [#gc]_

It is an invariant of the semantics that no element or data instance is :ref:`addressed <syntax-addr>` from anywhere else but the owning module instances.

Syntactically, the store is defined as a :ref:`record <notation-record>` listing the existing instances of each category:

.. math::
   \begin{array}{llll}
   \production{(store)} & \store &::=& \{~
     \begin{array}[t]{l@{~}ll}
     \SFUNCS & \funcinst^\ast, \\
     \STABLES & \tableinst^\ast, \\
     \SMEMS & \meminst^\ast, \\
     \SGLOBALS & \globalinst^\ast, \\
     \SELEMS & \eleminst^\ast, \\
     \SDATAS & \datainst^\ast ~\} \\
     \end{array}
   \end{array}

.. [#gc]
   In practice, implementations may apply techniques like garbage collection to remove objects from the store that are no longer referenced.
   However, such techniques are not semantically observable,
   and hence outside the scope of this specification.


Convention
..........

* The meta variable :math:`S` ranges over stores where clear from context.


.. index:: ! address, store, function instance, table instance, memory instance, global instance, element instance, data instance, embedder
   pair: abstract syntax; function address
   pair: abstract syntax; table address
   pair: abstract syntax; memory address
   pair: abstract syntax; global address
   pair: abstract syntax; element address
   pair: abstract syntax; data address
   pair: function; address
   pair: table; address
   pair: memory; address
   pair: global; address
   pair: element; address
   pair: data; address
.. _syntax-funcaddr:
.. _syntax-tableaddr:
.. _syntax-memaddr:
.. _syntax-globaladdr:
.. _syntax-elemaddr:
.. _syntax-dataaddr:
.. _syntax-addr:

Addresses
~~~~~~~~~

:ref:`Function instances <syntax-funcinst>`, :ref:`table instances <syntax-tableinst>`, :ref:`memory instances <syntax-meminst>`, and :ref:`global instances <syntax-globalinst>`, :ref:`element instances <syntax-eleminst>`, and :ref:`data instances <syntax-datainst>` in the :ref:`store <syntax-store>` are referenced with abstract *addresses*.
These are simply indices into the respective store component.

.. math::
   \begin{array}{llll}
   \production{(address)} & \addr &::=&
     0 ~|~ 1 ~|~ 2 ~|~ \dots \\
   \production{(function address)} & \funcaddr &::=&
     \addr \\
   \production{(table address)} & \tableaddr &::=&
     \addr \\
   \production{(memory address)} & \memaddr &::=&
     \addr \\
   \production{(global address)} & \globaladdr &::=&
     \addr \\
   \production{(element address)} & \elemaddr &::=&
     \addr \\
   \production{(data address)} & \dataaddr &::=&
     \addr \\
   \end{array}

An :ref:`embedder <embedder>` may assign identity to :ref:`exported <syntax-export>` store objects corresponding to their addresses,
even where this identity is not observable from within WebAssembly code itself
(such as for :ref:`function instances <syntax-funcinst>` or immutable :ref:`globals <syntax-globalinst>`).

.. note::
   Addresses are *dynamic*, globally unique references to runtime objects,
   in contrast to :ref:`indices <syntax-index>`,
   which are *static*, module-local references to their original definitions.
   A *memory address* |memaddr| denotes the abstract address *of* a memory *instance* in the store,
   not an offset *inside* a memory instance.

   There is no specific limit on the number of allocations of store objects,
   hence logical addresses can be arbitrarily large natural numbers.


.. index:: ! instance, function type, function instance, table instance, memory instance, global instance, element instance, data instance, export instance, table address, memory address, global address, element address, data address, index, name
   pair: abstract syntax; module instance
   pair: module; instance
.. _syntax-moduleinst:

Module Instances
~~~~~~~~~~~~~~~~

A *module instance* is the runtime representation of a :ref:`module <syntax-module>`.
It is created by :ref:`instantiating <exec-instantiation>` a module,
and collects runtime representations of all entities that are imported, defined, or exported by the module.

.. math::
   \begin{array}{llll}
   \production{(module instance)} & \moduleinst &::=& \{
     \begin{array}[t]{l@{~}ll}
     \MITYPES & \functype^\ast, \\
     \MIFUNCS & \funcaddr^\ast, \\
     \MITABLES & \tableaddr^\ast, \\
     \MIMEMS & \memaddr^\ast, \\
     \MIGLOBALS & \globaladdr^\ast, \\
     \MIELEMS & \elemaddr^\ast, \\
     \MIDATAS & \dataaddr^\ast, \\
     \MIEXPORTS & \exportinst^\ast ~\} \\
     \end{array}
   \end{array}

Each component references runtime instances corresponding to respective declarations from the original module -- whether imported or defined -- in the order of their static :ref:`indices <syntax-index>`.
:ref:`Function instances <syntax-funcinst>`, :ref:`table instances <syntax-tableinst>`, :ref:`memory instances <syntax-meminst>`, and :ref:`global instances <syntax-globalinst>` are referenced with an indirection through their respective :ref:`addresses <syntax-addr>` in the :ref:`store <syntax-store>`.

It is an invariant of the semantics that all :ref:`export instances <syntax-exportinst>` in a given module instance have different :ref:`names <syntax-name>`.


.. index:: ! function instance, module instance, function, closure, module, ! host function, invocation
   pair: abstract syntax; function instance
   pair: function; instance
.. _syntax-hostfunc:
.. _syntax-funcinst:

Function Instances
~~~~~~~~~~~~~~~~~~

A *function instance* is the runtime representation of a :ref:`function <syntax-func>`.
It effectively is a *closure* of the original function over the runtime :ref:`module instance <syntax-moduleinst>` of its originating :ref:`module <syntax-module>`.
The module instance is used to resolve references to other definitions during execution of the function.

.. math::
   \begin{array}{llll}
   \production{(function instance)} & \funcinst &::=&
     \{ \FITYPE~\functype, \FIMODULE~\moduleinst, \FICODE~\func \} \\ &&|&
     \{ \FITYPE~\functype, \FIHOSTCODE~\hostfunc \} \\
   \production{(host function)} & \hostfunc &::=& \dots \\
   \end{array}

A *host function* is a function expressed outside WebAssembly but passed to a :ref:`module <syntax-module>` as an :ref:`import <syntax-import>`.
The definition and behavior of host functions are outside the scope of this specification.
For the purpose of this specification, it is assumed that when :ref:`invoked <exec-invoke-host>`,
a host function behaves non-deterministically,
but within certain :ref:`constraints <exec-invoke-host>` that ensure the integrity of the runtime.

.. note::
   Function instances are immutable, and their identity is not observable by WebAssembly code.
   However, the :ref:`embedder <embedder>` might provide implicit or explicit means for distinguishing their :ref:`addresses <syntax-funcaddr>`.


.. index:: ! table instance, table, function address, table type, embedder, element segment
   pair: abstract syntax; table instance
   pair: table; instance
.. _syntax-funcelem:
.. _syntax-tableinst:

Table Instances
~~~~~~~~~~~~~~~

A *table instance* is the runtime representation of a :ref:`table <syntax-table>`.
It holds a vector of *function elements* and an optional maximum size, if one was specified in the :ref:`table type <syntax-tabletype>` at the table's definition site.

Each function element is either empty, representing an uninitialized table entry, or a :ref:`function address <syntax-funcaddr>`.
Function elements can be mutated through the execution of an :ref:`element segment <syntax-elem>` or by external means provided by the :ref:`embedder <embedder>`.

.. math::
   \begin{array}{llll}
   \production{(table instance)} & \tableinst &::=&
     \{ \TIELEM~\vec(\funcelem), \TIMAX~\u32^? \} \\
   \production{(function element)} & \funcelem &::=&
     \funcaddr^? \\
   \end{array}

It is an invariant of the semantics that the length of the element vector never exceeds the maximum size, if present.

.. note::
   Other table elements may be added in future versions of WebAssembly.


.. index:: ! memory instance, memory, byte, ! page size, memory type, embedder, data segment, instruction
   pair: abstract syntax; memory instance
   pair: memory; instance
.. _page-size:
.. _syntax-meminst:

Memory Instances
~~~~~~~~~~~~~~~~

A *memory instance* is the runtime representation of a linear :ref:`memory <syntax-mem>`.
It holds a vector of :ref:`bytes <syntax-byte>` and an optional maximum size, if one was specified at the definition site of the memory.

.. math::
   \begin{array}{llll}
   \production{(memory instance)} & \meminst &::=&
     \{ \MIDATA~\vec(\byte), \MIMAX~\u32^? \} \\
   \end{array}

The length of the vector always is a multiple of the WebAssembly *page size*, which is defined to be the constant :math:`65536` -- abbreviated :math:`64\,\F{Ki}`.
Like in a :ref:`memory type <syntax-memtype>`, the maximum size in a memory instance is given in units of this page size.

The bytes can be mutated through :ref:`memory instructions <syntax-instr-memory>`, the execution of a :ref:`data segment <syntax-data>`, or by external means provided by the :ref:`embedder <embedder>`.

It is an invariant of the semantics that the length of the byte vector, divided by page size, never exceeds the maximum size, if present.


.. index:: ! global instance, global, value, mutability, instruction, embedder
   pair: abstract syntax; global instance
   pair: global; instance
.. _syntax-globalinst:

Global Instances
~~~~~~~~~~~~~~~~

A *global instance* is the runtime representation of a :ref:`global <syntax-global>` variable.
It holds an individual :ref:`value <syntax-val>` and a flag indicating whether it is mutable.

.. math::
   \begin{array}{llll}
   \production{(global instance)} & \globalinst &::=&
     \{ \GIVALUE~\val, \GIMUT~\mut \} \\
   \end{array}

The value of mutable globals can be mutated through :ref:`variable instructions <syntax-instr-variable>` or by external means provided by the :ref:`embedder <embedder>`.


.. index:: ! element instance, element segment, embedder, element expression
   pair: abstract syntax; element instance
   pair: element; instance
.. _syntax-eleminst:

Element Instances
~~~~~~~~~~~~~~~~~

An *element instance* is the runtime representation of an :ref:`element segment <syntax-elem>`.
It holds a vector of function elements.

.. math::
  \begin{array}{llll}
  \production{(element instance)} & \eleminst &::=&
    \{ \EIELEM~\vec(\funcelem) \} \\
  \end{array}


.. index:: ! data instance, data segment, embedder, byte
  pair: abstract syntax; data instance
  pair: data; instance
.. _syntax-datainst:

Data Instances
~~~~~~~~~~~~~~

An *data instance* is the runtime representation of a :ref:`data segment <syntax-data>`.
It holds a vector of :ref:`bytes <syntax-byte>`.

.. math::
  \begin{array}{llll}
  \production{(data instance)} & \datainst &::=&
    \{ \DIDATA~\vec(\byte) \} \\
  \end{array}


.. index:: ! export instance, export, name, external value
   pair: abstract syntax; export instance
   pair: export; instance
.. _syntax-exportinst:

Export Instances
~~~~~~~~~~~~~~~~

An *export instance* is the runtime representation of an :ref:`export <syntax-export>`.
It defines the export's :ref:`name <syntax-name>` and the associated :ref:`external value <syntax-externval>`.

.. math::
   \begin{array}{llll}
   \production{(export instance)} & \exportinst &::=&
     \{ \EINAME~\name, \EIVALUE~\externval \} \\
   \end{array}


.. index:: ! external value, function address, table address, memory address, global address, store, function, table, memory, global
   pair: abstract syntax; external value
   pair: external; value
.. _syntax-externval:

External Values
~~~~~~~~~~~~~~~

An *external value* is the runtime representation of an entity that can be imported or exported.
It is an :ref:`address <syntax-addr>` denoting either a :ref:`function instance <syntax-funcinst>`, :ref:`table instance <syntax-tableinst>`, :ref:`memory instance <syntax-meminst>`, or :ref:`global instances <syntax-globalinst>` in the shared :ref:`store <syntax-store>`.

.. math::
   \begin{array}{llcl}
   \production{(external value)} & \externval &::=&
     \EVFUNC~\funcaddr \\&&|&
     \EVTABLE~\tableaddr \\&&|&
     \EVMEM~\memaddr \\&&|&
     \EVGLOBAL~\globaladdr \\
   \end{array}


Conventions
...........

The following auxiliary notation is defined for sequences of external values.
It filters out entries of a specific kind in an order-preserving fashion:

* :math:`\evfuncs(\externval^\ast) = [\funcaddr ~|~ (\EVFUNC~\funcaddr) \in \externval^\ast]`

* :math:`\evtables(\externval^\ast) = [\tableaddr ~|~ (\EVTABLE~\tableaddr) \in \externval^\ast]`

* :math:`\evmems(\externval^\ast) = [\memaddr ~|~ (\EVMEM~\memaddr) \in \externval^\ast]`

* :math:`\evglobals(\externval^\ast) = [\globaladdr ~|~ (\EVGLOBAL~\globaladdr) \in \externval^\ast]`

<<<<<<< HEAD
=======

>>>>>>> cc2d59bd
.. index:: ! stack, ! frame, ! label, instruction, store, activation, function, call, local, module instance
   pair: abstract syntax; frame
   pair: abstract syntax; label
.. _syntax-frame:
.. _syntax-label:
.. _frame:
.. _label:
.. _stack:

Stack
~~~~~

Besides the :ref:`store <store>`, most :ref:`instructions <syntax-instr>` interact with an implicit *stack*.
The stack contains three kinds of entries:

* *Values*: the *operands* of instructions.

* *Labels*: active :ref:`structured control instructions <syntax-instr-control>` that can be targeted by branches.

* *Activations*: the *call frames* of active :ref:`function <syntax-func>` calls.

These entries can occur on the stack in any order during the execution of a program.
Stack entries are described by abstract syntax as follows.

.. note::
   It is possible to model the WebAssembly semantics using separate stacks for operands, control constructs, and calls.
   However, because the stacks are interdependent, additional book keeping about associated stack heights would be required.
   For the purpose of this specification, an interleaved representation is simpler.

Values
......

Values are represented by :ref:`themselves <syntax-val>`.

Labels
......

Labels carry an argument arity :math:`n` and their associated branch *target*, which is expressed syntactically as an :ref:`instruction <syntax-instr>` sequence:

.. math::
   \begin{array}{llll}
   \production{(label)} & \label &::=&
     \LABEL_n\{\instr^\ast\} \\
   \end{array}

Intuitively, :math:`\instr^\ast` is the *continuation* to execute when the branch is taken, in place of the original control construct.

.. note::
   For example, a loop label has the form

   .. math::
      \LABEL_n\{\LOOP~\dots~\END\}

   When performing a branch to this label, this executes the loop, effectively restarting it from the beginning.
   Conversely, a simple block label has the form

   .. math::
      \LABEL_n\{\epsilon\}

   When branching, the empty continuation ends the targeted block, such that execution can proceed with consecutive instructions.

Activations and Frames
......................

Activation frames carry the return arity :math:`n` of the respective function,
hold the values of its :ref:`locals <syntax-local>` (including arguments) in the order corresponding to their static :ref:`local indices <syntax-localidx>`,
and a reference to the function's own :ref:`module instance <syntax-moduleinst>`:

.. math::
   \begin{array}{llll}
   \production{(activation)} & \X{activation} &::=&
     \FRAME_n\{\frame\} \\
   \production{(frame)} & \frame &::=&
     \{ \ALOCALS~\val^\ast, \AMODULE~\moduleinst \} \\
   \end{array}

The values of the locals are mutated by respective :ref:`variable instructions <syntax-instr-variable>`.


Conventions
...........

* The meta variable :math:`L` ranges over labels where clear from context.

* The meta variable :math:`F` ranges over frames where clear from context.

* The following auxiliary definition takes a :ref:`block type <syntax-blocktype>` and looks up the :ref:`function type <syntax-functype>` that it denotes in the current frame:

.. math::
   \begin{array}{lll}
   \expand_F(\typeidx) &=& F.\AMODULE.\MITYPES[\typeidx] \\
   \expand_F([\valtype^?]) &=& [] \to [\valtype^?] \\
   \end{array}


.. index:: ! administrative instructions, function, function instance, function address, label, frame, instruction, trap, call, memory, memory instance, table, table instance, element, data, segment
   pair:: abstract syntax; administrative instruction
.. _syntax-trap:
.. _syntax-invoke:
.. _syntax-table_get:
.. _syntax-table_set:
.. _syntax-instr-admin:

Administrative Instructions
~~~~~~~~~~~~~~~~~~~~~~~~~~~

.. note::
   This section is only relevant for the :ref:`formal notation <exec-notation>`.

In order to express the reduction of :ref:`traps <trap>`, :ref:`calls <syntax-call>`, and :ref:`control instructions <syntax-instr-control>`, the syntax of instructions is extended to include the following *administrative instructions*:

.. math::
   \begin{array}{llcl}
   \production{(administrative instruction)} & \instr &::=&
     \dots \\ &&|&
     \TRAP \\ &&|&
     \INVOKE~\funcaddr \\ &&|&
     \TABLEGET \\ &&|&
     \TABLESET \\ &&|&
     \LABEL_n\{\instr^\ast\}~\instr^\ast~\END \\ &&|&
     \FRAME_n\{\frame\}~\instr^\ast~\END \\
   \end{array}

The |TRAP| instruction represents the occurrence of a trap.
Traps are bubbled up through nested instruction sequences, ultimately reducing the entire program to a single |TRAP| instruction, signalling abrupt termination.

The |INVOKE| instruction represents the imminent invocation of a :ref:`function instance <syntax-funcinst>`, identified by its :ref:`address <syntax-funcaddr>`.
It unifies the handling of different forms of calls.

The |TABLEGET| and |TABLESET| instructions are used to simplify the specification of the |TABLEINIT| and |TABLECOPY| instructions.

.. note::
   In the future, |TABLEGET| and |TABLESET| may be provided as regular instructions.

The |LABEL| and |FRAME| instructions model :ref:`labels <syntax-label>` and :ref:`frames <syntax-frame>` :ref:`"on the stack" <exec-notation>`.
Moreover, the administrative syntax maintains the nesting structure of the original :ref:`structured control instruction <syntax-instr-control>` or :ref:`function body <syntax-func>` and their :ref:`instruction sequences <syntax-instr-seq>` with an |END| marker.
That way, the end of the inner instruction sequence is known when part of an outer sequence.

.. note::
   For example, the :ref:`reduction rule <exec-block>` for |BLOCK| is:

   .. math::
      \BLOCK~[t^n]~\instr^\ast~\END \quad\stepto\quad
      \LABEL_n\{\epsilon\}~\instr^\ast~\END

   This replaces the block with a label instruction,
   which can be interpreted as "pushing" the label on the stack.
   When |END| is reached, i.e., the inner instruction sequence has been reduced to the empty sequence -- or rather, a sequence of :math:`n` |CONST| instructions representing the resulting values -- then the |LABEL| instruction is eliminated courtesy of its own :ref:`reduction rule <exec-label>`:

   .. math::
      \LABEL_m\{\instr^\ast\}~\val^n~\END \quad\stepto\quad \val^n

   This can be interpreted as removing the label from the stack and only leaving the locally accumulated operand values.

.. commented out
   Both rules can be seen in concert in the following example:

   .. math::
      \begin{array}{@{}ll}
      & (\F32.\CONST~1)~\BLOCK~[]~(\F32.\CONST~2)~\F32.\NEG~\END~\F32.\ADD \\
      \stepto & (\F32.\CONST~1)~\LABEL_0\{\}~(\F32.\CONST~2)~\F32.\NEG~\END~\F32.\ADD \\
      \stepto & (\F32.\CONST~1)~\LABEL_0\{\}~(\F32.\CONST~{-}2)~\END~\F32.\ADD \\
      \stepto & (\F32.\CONST~1)~(\F32.\CONST~{-}2)~\F32.\ADD \\
      \stepto & (\F32.\CONST~{-}1) \\
      \end{array}


.. index:: ! block context, instruction, branch
.. _syntax-ctxt-block:

Block Contexts
..............

In order to specify the reduction of :ref:`branches <syntax-instr-control>`, the following syntax of *block contexts* is defined, indexed by the count :math:`k` of labels surrounding a *hole* :math:`[\_]` that marks the place where the next step of computation is taking place:

.. math::
   \begin{array}{llll}
   \production{(block contexts)} & \XB^0 &::=&
     \val^\ast~[\_]~\instr^\ast \\
   \production{(block contexts)} & \XB^{k+1} &::=&
     \val^\ast~\LABEL_n\{\instr^\ast\}~\XB^k~\END~\instr^\ast \\
   \end{array}

This definition allows to index active labels surrounding a :ref:`branch <syntax-br>` or :ref:`return <syntax-return>` instruction.

.. note::
   For example, the :ref:`reduction <exec-br>` of a simple branch can be defined as follows:

   .. math::
      \LABEL_0\{\instr^\ast\}~\XB^l[\BR~l]~\END \quad\stepto\quad \instr^\ast

   Here, the hole :math:`[\_]` of the context is instantiated with a branch instruction.
   When a branch occurs,
   this rule replaces the targeted label and associated instruction sequence with the label's continuation.
   The selected label is identified through the :ref:`label index <syntax-labelidx>` :math:`l`, which corresponds to the number of surrounding |LABEL| instructions that must be hopped over -- which is exactly the count encoded in the index of a block context.


.. index:: ! configuration, ! thread, store, frame, instruction, module instruction
.. _syntax-thread:
.. _syntax-config:

Configurations
..............

A *configuration* consists of the current :ref:`store <syntax-store>` and an executing *thread*.

A thread is a computation over :ref:`instructions <syntax-instr>`
that operates relative to a current :ref:`frame <syntax-frame>` referring to the :ref:`module instance <syntax-moduleinst>` in which the computation runs, i.e., where the current function originates from.

.. math::
   \begin{array}{llcl}
   \production{(configuration)} & \config &::=&
     \store; \thread \\
   \production{(thread)} & \thread &::=&
     \frame; \instr^\ast \\
   \end{array}

.. note::
   The current version of WebAssembly is single-threaded,
   but configurations with multiple threads may be supported in the future.


.. index:: ! evaluation context, instruction, trap, label, frame, value
.. _syntax-ctxt-eval:

Evaluation Contexts
...................

Finally, the following definition of *evaluation context* and associated structural rules enable reduction inside instruction sequences and administrative forms as well as the propagation of traps:

.. math::
   \begin{array}{llll}
   \production{(evaluation contexts)} & E &::=&
     [\_] ~|~
     \val^\ast~E~\instr^\ast ~|~
     \LABEL_n\{\instr^\ast\}~E~\END \\
   \end{array}

.. math::
   \begin{array}{rcl}
   S; F; E[\instr^\ast] &\stepto& S'; F'; E[{\instr'}^\ast] \\
     && (\iff S; F; \instr^\ast \stepto S'; F'; {\instr'}^\ast) \\
   S; F; \FRAME_n\{F'\}~\instr^\ast~\END &\stepto& S'; F; \FRAME_n\{F''\}~\instr'^\ast~\END \\
     && (\iff S; F'; \instr^\ast \stepto S'; F''; {\instr'}^\ast) \\[1ex]
   S; F; E[\TRAP] &\stepto& S; F; \TRAP
     \qquad (\iff E \neq [\_]) \\
   S; F; \FRAME_n\{F'\}~\TRAP~\END &\stepto& S; F; \TRAP \\
   \end{array}

Reduction terminates when a thread's instruction sequence has been reduced to a :ref:`result <syntax-result>`,
that is, either a sequence of :ref:`values <syntax-val>` or to a |TRAP|.

.. note::
   The restriction on evaluation contexts rules out contexts like :math:`[\_]` and :math:`\epsilon~[\_]~\epsilon` for which :math:`E[\TRAP] = \TRAP`.

   For an example of reduction under evaluation contexts, consider the following instruction sequence.

   .. math::
       (\F64.\CONST~x_1)~(\F64.\CONST~x_2)~\F64.\NEG~(\F64.\CONST~x_3)~\F64.\ADD~\F64.\MUL

   This can be decomposed into :math:`E[(\F64.\CONST~x_2)~\F64.\NEG]` where

   .. math::
      E = (\F64.\CONST~x_1)~[\_]~(\F64.\CONST~x_3)~\F64.\ADD~\F64.\MUL

   Moreover, this is the *only* possible choice of evaluation context where the contents of the hole matches the left-hand side of a reduction rule.<|MERGE_RESOLUTION|>--- conflicted
+++ resolved
@@ -380,10 +380,7 @@
 
 * :math:`\evglobals(\externval^\ast) = [\globaladdr ~|~ (\EVGLOBAL~\globaladdr) \in \externval^\ast]`
 
-<<<<<<< HEAD
-=======
-
->>>>>>> cc2d59bd
+
 .. index:: ! stack, ! frame, ! label, instruction, store, activation, function, call, local, module instance
    pair: abstract syntax; frame
    pair: abstract syntax; label

open Script
open Source


(* Errors & Tracing *)

module Script = Error.Make ()
module Abort = Error.Make ()
module Assert = Error.Make ()
module IO = Error.Make ()

exception Abort = Abort.Error
exception Assert = Assert.Error
exception IO = IO.Error

let trace name = if !Flags.trace then print_endline ("-- " ^ name)


(* File types *)

let binary_ext = "wasm"
let sexpr_ext = "wat"
let script_binary_ext = "bin.wast"
let script_ext = "wast"
let js_ext = "js"

let dispatch_file_ext on_binary on_sexpr on_script_binary on_script on_js file =
  if Filename.check_suffix file binary_ext then
    on_binary file
  else if Filename.check_suffix file sexpr_ext then
    on_sexpr file
  else if Filename.check_suffix file script_binary_ext then
    on_script_binary file
  else if Filename.check_suffix file script_ext then
    on_script file
  else if Filename.check_suffix file js_ext then
    on_js file
  else
    raise (Sys_error (file ^ ": unrecognized file type"))


(* Output *)

let create_binary_file file _ get_module =
  trace ("Encoding (" ^ file ^ ")...");
  let s = Encode.encode (get_module ()) in
  let oc = open_out_bin file in
  try
    trace "Writing...";
    output_string oc s;
    close_out oc
  with exn -> close_out oc; raise exn

let create_sexpr_file file _ get_module =
  trace ("Writing (" ^ file ^ ")...");
  let oc = open_out file in
  try
    Print.module_ oc !Flags.width (get_module ());
    close_out oc
  with exn -> close_out oc; raise exn

let create_script_file mode file get_script _ =
  trace ("Writing (" ^ file ^ ")...");
  let oc = open_out file in
  try
    Print.script oc !Flags.width mode (get_script ());
    close_out oc
  with exn -> close_out oc; raise exn

let create_js_file file get_script _ =
  trace ("Converting (" ^ file ^ ")...");
  let js = Js.of_script (get_script ()) in
  let oc = open_out file in
  try
    trace "Writing...";
    output_string oc js;
    close_out oc
  with exn -> close_out oc; raise exn

let output_file =
  dispatch_file_ext
    create_binary_file
    create_sexpr_file
    (create_script_file `Binary)
    (create_script_file `Textual)
    create_js_file

let output_stdout get_module =
  trace "Printing...";
  Print.module_ stdout !Flags.width (get_module ())


(* Input *)

let error at category msg =
  trace ("Error: ");
  prerr_endline (Source.string_of_region at ^ ": " ^ category ^ ": " ^ msg);
  false

let input_from get_script run =
  try
    let script = get_script () in
    trace "Running...";
    run script;
    true
  with
  | Decode.Code (at, msg) -> error at "decoding error" msg
  | Parse.Syntax (at, msg) -> error at "syntax error" msg
  | Valid.Invalid (at, msg) -> error at "invalid module" msg
  | Import.Unknown (at, msg) -> error at "link failure" msg
  | Eval.Link (at, msg) -> error at "link failure" msg
  | Eval.Trap (at, msg) -> error at "runtime trap" msg
  | Eval.Exhaustion (at, msg) -> error at "resource exhaustion" msg
  | Eval.Crash (at, msg) -> error at "runtime crash" msg
  | Encode.Code (at, msg) -> error at "encoding error" msg
  | Script.Error (at, msg) -> error at "script error" msg
  | IO (at, msg) -> error at "i/o error" msg
  | Assert (at, msg) -> error at "assertion failure" msg
  | Abort _ -> false

let input_script start name lexbuf run =
  input_from (fun _ -> Parse.parse name lexbuf start) run

let input_sexpr name lexbuf run =
  input_from (fun _ ->
    let var_opt, def = Parse.parse name lexbuf Parse.Module in
    [Module (var_opt, def) @@ no_region]) run

let input_binary name buf run =
  let open Source in
  input_from (fun _ ->
    [Module (None, Encoded (name, buf) @@ no_region) @@ no_region]) run

let input_sexpr_file input file run =
  trace ("Loading (" ^ file ^ ")...");
  let ic = open_in file in
  try
    let lexbuf = Lexing.from_channel ic in
    trace "Parsing...";
    let success = input file lexbuf run in
    close_in ic;
    success
  with exn -> close_in ic; raise exn

let input_binary_file file run =
  trace ("Loading (" ^ file ^ ")...");
  let ic = open_in_bin file in
  try
    let len = in_channel_length ic in
    let buf = Bytes.make len '\x00' in
    really_input ic buf 0 len;
    trace "Decoding...";
    let success = input_binary file (Bytes.to_string buf) run in
    close_in ic;
    success
  with exn -> close_in ic; raise exn

let input_js_file file run =
  raise (Sys_error (file ^ ": unrecognized input file type"))

let input_file file run =
  dispatch_file_ext
    input_binary_file
    (input_sexpr_file input_sexpr)
    (input_sexpr_file (input_script Parse.Script))
    (input_sexpr_file (input_script Parse.Script))
    input_js_file
    file run

let input_string string run =
  trace ("Running (\"" ^ String.escaped string ^ "\")...");
  let lexbuf = Lexing.from_string string in
  trace "Parsing...";
  input_script Parse.Script "string" lexbuf run


(* Interactive *)

let continuing = ref false

let lexbuf_stdin buf len =
  let prompt = if !continuing then "  " else "> " in
  print_string prompt; flush_all ();
  continuing := true;
  let rec loop i =
    if i = len then i else
    let ch = input_char stdin in
    Bytes.set buf i ch;
    if ch = '\n' then i + 1 else loop (i + 1)
  in
  let n = loop 0 in
  if n = 1 then continuing := false else trace "Parsing...";
  n

let input_stdin run =
  let lexbuf = Lexing.from_function lexbuf_stdin in
  let rec loop () =
    let success = input_script Parse.Script1 "stdin" lexbuf run in
    if not success then Lexing.flush_input lexbuf;
    if Lexing.(lexbuf.lex_curr_pos >= lexbuf.lex_buffer_len - 1) then
      continuing := false;
    loop ()
  in
  try loop () with End_of_file ->
    print_endline "";
    trace "Bye."


(* Printing *)

let print_import m im =
  let open Types in
  let category, annotation =
    match Ast.import_type m im with
    | ExternFuncType t -> "func", string_of_func_type t
    | ExternTableType t -> "table", string_of_table_type t
    | ExternMemoryType t -> "memory", string_of_memory_type t
    | ExternGlobalType t -> "global", string_of_global_type t
  in
  Printf.printf "  import %s \"%s\" \"%s\" : %s\n"
    category (Ast.string_of_name im.it.Ast.module_name)
      (Ast.string_of_name im.it.Ast.item_name) annotation

let print_export m ex =
  let open Types in
  let category, annotation =
    match Ast.export_type m ex with
    | ExternFuncType t -> "func", string_of_func_type t
    | ExternTableType t -> "table", string_of_table_type t
    | ExternMemoryType t -> "memory", string_of_memory_type t
    | ExternGlobalType t -> "global", string_of_global_type t
  in
  Printf.printf "  export %s \"%s\" : %s\n"
    category (Ast.string_of_name ex.it.Ast.name) annotation

let print_module x_opt m =
  Printf.printf "module%s :\n"
    (match x_opt with None -> "" | Some x -> " " ^ x.it);
  List.iter (print_import m) m.it.Ast.imports;
  List.iter (print_export m) m.it.Ast.exports;
  flush_all ()

<<<<<<< HEAD
let print_result vs =
  let ts = List.map Values.type_of_value vs in
=======
let print_values vs =
  let ts = List.map Values.type_of vs in
>>>>>>> f21eb1db
  Printf.printf "%s : %s\n"
    (Values.string_of_values vs) (Types.string_of_value_types ts);
  flush_all ()

let string_of_nan = function
  | CanonicalNan -> "nan:canonical"
  | ArithmeticNan -> "nan:arithmetic"

let type_of_result r =
  match r with
  | LitResult v -> Values.type_of v.it
  | NanResult n -> Values.type_of n.it

let string_of_result r =
  match r with
  | LitResult v -> Values.string_of_value v.it
  | NanResult nanop ->
    match nanop.it with
    | Values.I32 _ | Values.I64 _ -> assert false
    | Values.F32 n | Values.F64 n -> string_of_nan n

let string_of_results = function
  | [r] -> string_of_result r
  | rs -> "[" ^ String.concat " " (List.map string_of_result rs) ^ "]"

let print_results rs =
  let ts = List.map type_of_result rs in
  Printf.printf "%s : %s\n"
    (string_of_results rs) (Types.string_of_value_types ts);
  flush_all ()


(* Configuration *)

module Map = Map.Make(String)

let quote : script ref = ref []
let scripts : script Map.t ref = ref Map.empty
let modules : Ast.module_ Map.t ref = ref Map.empty
let instances : Instance.module_inst Map.t ref = ref Map.empty
let registry : Instance.module_inst Map.t ref = ref Map.empty

let bind map x_opt y =
  let map' =
    match x_opt with
    | None -> !map
    | Some x -> Map.add x.it y !map
  in map := Map.add "" y map'

let lookup category map x_opt at =
  let key = match x_opt with None -> "" | Some x -> x.it in
  try Map.find key !map with Not_found ->
    IO.error at
      (if key = "" then "no " ^ category ^ " defined"
       else "unknown " ^ category ^ " " ^ key)

let lookup_script = lookup "script" scripts
let lookup_module = lookup "module" modules
let lookup_instance = lookup "module" instances

let lookup_registry module_name item_name _t =
  match Instance.export (Map.find module_name !registry) item_name with
  | Some ext -> ext
  | None -> raise Not_found


(* Running *)

let rec run_definition def : Ast.module_ =
  match def.it with
  | Textual m -> m
  | Encoded (name, bs) ->
    trace "Decoding...";
    Decode.decode name bs
  | Quoted (_, s) ->
    trace "Parsing quote...";
    let def' = Parse.string_to_module s in
    run_definition def'

let run_action act : Values.value list =
  match act.it with
  | Invoke (x_opt, name, vs) ->
    trace ("Invoking function \"" ^ Ast.string_of_name name ^ "\"...");
    let inst = lookup_instance x_opt act.at in
    (match Instance.export inst name with
    | Some (Instance.ExternFunc f) ->
      let Types.FuncType (ins, out) = Func.type_of f in
      if List.length vs <> List.length ins then
        Script.error act.at "wrong number of arguments";
      List.iter2 (fun v t ->
        if not (Types.match_value_type (Values.type_of_value v.it) t) then
          Script.error v.at "wrong type of argument"
      ) vs ins;
      Eval.invoke f (List.map (fun v -> v.it) vs)
    | Some _ -> Assert.error act.at "export is not a function"
    | None -> Assert.error act.at "undefined export"
    )

 | Get (x_opt, name) ->
    trace ("Getting global \"" ^ Ast.string_of_name name ^ "\"...");
    let inst = lookup_instance x_opt act.at in
    (match Instance.export inst name with
    | Some (Instance.ExternGlobal gl) -> [Global.load gl]
    | Some _ -> Assert.error act.at "export is not a global"
    | None -> Assert.error act.at "undefined export"
    )

let assert_result at got expect =
  let open Values in
  if
    List.length got <> List.length expect ||
    List.exists2 (fun v r ->
      match r with
      | LitResult v' -> v <> v'.it
      | NanResult nanop ->
        match nanop.it, v with
        | F32 CanonicalNan, F32 z -> z <> F32.pos_nan && z <> F32.neg_nan
        | F64 CanonicalNan, F64 z -> z <> F64.pos_nan && z <> F64.neg_nan
        | F32 ArithmeticNan, F32 z ->
          let pos_nan = F32.to_bits F32.pos_nan in
          Int32.logand (F32.to_bits z) pos_nan <> pos_nan
        | F64 ArithmeticNan, F64 z ->
          let pos_nan = F64.to_bits F64.pos_nan in
          Int64.logand (F64.to_bits z) pos_nan <> pos_nan
        | _, _ -> false
    ) got expect
  then begin
    print_string "Result: "; print_values got;
    print_string "Expect: "; print_results expect;
    Assert.error at "wrong return values"
  end

let assert_message at name msg re =
  if
    String.length msg < String.length re ||
    String.sub msg 0 (String.length re) <> re
  then begin
    print_endline ("Result: \"" ^ msg ^ "\"");
    print_endline ("Expect: \"" ^ re ^ "\"");
    Assert.error at ("wrong " ^ name ^ " error")
  end

let run_assertion ass =
  match ass.it with
  | AssertMalformed (def, re) ->
    trace "Asserting malformed...";
    (match ignore (run_definition def) with
    | exception Decode.Code (_, msg) -> assert_message ass.at "decoding" msg re
    | exception Parse.Syntax (_, msg) -> assert_message ass.at "parsing" msg re
    | _ -> Assert.error ass.at "expected decoding/parsing error"
    )

  | AssertInvalid (def, re) ->
    trace "Asserting invalid...";
    (match
      let m = run_definition def in
      Valid.check_module m
    with
    | exception Valid.Invalid (_, msg) ->
      assert_message ass.at "validation" msg re
    | _ -> Assert.error ass.at "expected validation error"
    )

  | AssertUnlinkable (def, re) ->
    trace "Asserting unlinkable...";
    let m = run_definition def in
    if not !Flags.unchecked then Valid.check_module m;
    (match
      let imports = Import.link m in
      ignore (Eval.init m imports)
    with
    | exception (Import.Unknown (_, msg) | Eval.Link (_, msg)) ->
      assert_message ass.at "linking" msg re
    | _ -> Assert.error ass.at "expected linking error"
    )

  | AssertUninstantiable (def, re) ->
    trace "Asserting trap...";
    let m = run_definition def in
    if not !Flags.unchecked then Valid.check_module m;
    (match
      let imports = Import.link m in
      ignore (Eval.init m imports)
    with
    | exception Eval.Trap (_, msg) ->
      assert_message ass.at "instantiation" msg re
    | _ -> Assert.error ass.at "expected instantiation error"
    )

<<<<<<< HEAD
  | AssertReturn (act, vs) ->
    trace ("Asserting return...");
    let got_vs = run_action act in
    let expect_vs = List.map (fun v -> v.it) vs in
    assert_result ass.at (got_vs = expect_vs) got_vs print_result expect_vs

  | AssertReturnCanonicalNaN act ->
    trace ("Asserting return...");
    let got_vs = run_action act in
    let is_canonical_nan =
      let open Values in
      match got_vs with
      | [Num (F32 got_f32)] -> got_f32 = F32.pos_nan || got_f32 = F32.neg_nan
      | [Num (F64 got_f64)] -> got_f64 = F64.pos_nan || got_f64 = F64.neg_nan
      | _ -> false
    in assert_result ass.at is_canonical_nan got_vs print_endline "nan"

  | AssertReturnArithmeticNaN act ->
    trace ("Asserting return...");
    let got_vs = run_action act in
    let is_arithmetic_nan =
      let open Values in
      match got_vs with
      | [Num (F32 got_f32)] ->
        let pos_nan = F32.to_bits F32.pos_nan in
        Int32.logand (F32.to_bits got_f32) pos_nan = pos_nan
      | [Num (F64 got_f64)] ->
        let pos_nan = F64.to_bits F64.pos_nan in
        Int64.logand (F64.to_bits got_f64) pos_nan = pos_nan
      | _ -> false
    in assert_result ass.at is_arithmetic_nan got_vs print_endline "nan"
=======
  | AssertReturn (act, rs) ->
    trace ("Asserting return...");
    let got_vs = run_action act in
    let expect_rs = List.map (fun r -> r.it) rs in
    assert_result ass.at got_vs expect_rs
>>>>>>> f21eb1db

  | AssertReturnRef act ->
    trace ("Asserting return...");
    let got_vs = run_action act in
    let is_ref =
      let open Values in
      match got_vs with
      | [Ref r] -> r <> NullRef
      | _ -> false
    in assert_result ass.at is_ref got_vs print_endline "ref"

  | AssertReturnFunc act ->
    trace ("Asserting return...");
    let got_vs = run_action act in
    let is_func =
      let open Values in
      match got_vs with
      | [Ref r] -> r <> NullRef
      | _ -> false
    in assert_result ass.at is_func got_vs print_endline "func"

  | AssertTrap (act, re) ->
    trace ("Asserting trap...");
    (match run_action act with
    | exception Eval.Trap (_, msg) -> assert_message ass.at "runtime" msg re
    | _ -> Assert.error ass.at "expected runtime error"
    )

  | AssertExhaustion (act, re) ->
    trace ("Asserting exhaustion...");
    (match run_action act with
    | exception Eval.Exhaustion (_, msg) ->
      assert_message ass.at "exhaustion" msg re
    | _ -> Assert.error ass.at "expected exhaustion error"
    )

let rec run_command cmd =
  match cmd.it with
  | Module (x_opt, def) ->
    quote := cmd :: !quote;
    let m = run_definition def in
    if not !Flags.unchecked then begin
      trace "Checking...";
      Valid.check_module m;
      if !Flags.print_sig then begin
        trace "Signature:";
        print_module x_opt m
      end
    end;
    bind scripts x_opt [cmd];
    bind modules x_opt m;
    if not !Flags.dry then begin
      trace "Initializing...";
      let imports = Import.link m in
      let inst = Eval.init m imports in
      bind instances x_opt inst
    end

  | Register (name, x_opt) ->
    quote := cmd :: !quote;
    if not !Flags.dry then begin
      trace ("Registering module \"" ^ Ast.string_of_name name ^ "\"...");
      let inst = lookup_instance x_opt cmd.at in
      registry := Map.add (Utf8.encode name) inst !registry;
      Import.register name (lookup_registry (Utf8.encode name))
    end

  | Action act ->
    quote := cmd :: !quote;
    if not !Flags.dry then begin
      let vs = run_action act in
      if vs <> [] then print_values vs
    end

  | Assertion ass ->
    quote := cmd :: !quote;
    if not !Flags.dry then begin
      run_assertion ass
    end

  | Meta cmd ->
    run_meta cmd

and run_meta cmd =
  match cmd.it with
  | Script (x_opt, script) ->
    run_quote_script script;
    bind scripts x_opt (lookup_script None cmd.at)

  | Input (x_opt, file) ->
    (try if not (input_file file run_quote_script) then
      Abort.error cmd.at "aborting"
    with Sys_error msg -> IO.error cmd.at msg);
    bind scripts x_opt (lookup_script None cmd.at);
    if x_opt <> None then begin
      bind modules x_opt (lookup_module None cmd.at);
      if not !Flags.dry then begin
        bind instances x_opt (lookup_instance None cmd.at)
      end
    end

  | Output (x_opt, Some file) ->
    (try
      output_file file
        (fun () -> lookup_script x_opt cmd.at)
        (fun () -> lookup_module x_opt cmd.at)
    with Sys_error msg -> IO.error cmd.at msg)

  | Output (x_opt, None) ->
    (try output_stdout (fun () -> lookup_module x_opt cmd.at)
    with Sys_error msg -> IO.error cmd.at msg)

and run_script script =
  List.iter run_command script

and run_quote_script script =
  let save_quote = !quote in
  quote := [];
  (try run_script script with exn -> quote := save_quote; raise exn);
  bind scripts None (List.rev !quote);
  quote := !quote @ save_quote

let run_file file = input_file file run_script
let run_string string = input_string string run_script
let run_stdin () = input_stdin run_script<|MERGE_RESOLUTION|>--- conflicted
+++ resolved
@@ -240,13 +240,8 @@
   List.iter (print_export m) m.it.Ast.exports;
   flush_all ()
 
-<<<<<<< HEAD
-let print_result vs =
+let print_values vs =
   let ts = List.map Values.type_of_value vs in
-=======
-let print_values vs =
-  let ts = List.map Values.type_of vs in
->>>>>>> f21eb1db
   Printf.printf "%s : %s\n"
     (Values.string_of_values vs) (Types.string_of_value_types ts);
   flush_all ()
@@ -257,16 +252,21 @@
 
 let type_of_result r =
   match r with
-  | LitResult v -> Values.type_of v.it
-  | NanResult n -> Values.type_of n.it
+  | LitResult v -> Values.type_of_value v.it
+  | NanResult n -> Types.NumType (Values.type_of_num n.it)
+  | RefResult -> Types.RefType Types.AnyRefType
+  | FuncResult -> Types.RefType Types.FuncRefType
 
 let string_of_result r =
   match r with
   | LitResult v -> Values.string_of_value v.it
   | NanResult nanop ->
-    match nanop.it with
+    (match nanop.it with
     | Values.I32 _ | Values.I64 _ -> assert false
     | Values.F32 n | Values.F64 n -> string_of_nan n
+    )
+  | RefResult -> "ref"
+  | FuncResult -> "func"
 
 let string_of_results = function
   | [r] -> string_of_result r
@@ -362,16 +362,29 @@
       match r with
       | LitResult v' -> v <> v'.it
       | NanResult nanop ->
-        match nanop.it, v with
-        | F32 CanonicalNan, F32 z -> z <> F32.pos_nan && z <> F32.neg_nan
-        | F64 CanonicalNan, F64 z -> z <> F64.pos_nan && z <> F64.neg_nan
-        | F32 ArithmeticNan, F32 z ->
+        (match nanop.it, v with
+        | F32 CanonicalNan, Num (F32 z) ->
+          z <> F32.pos_nan && z <> F32.neg_nan
+        | F64 CanonicalNan, Num (F64 z) ->
+          z <> F64.pos_nan && z <> F64.neg_nan
+        | F32 ArithmeticNan, Num (F32 z) ->
           let pos_nan = F32.to_bits F32.pos_nan in
           Int32.logand (F32.to_bits z) pos_nan <> pos_nan
-        | F64 ArithmeticNan, F64 z ->
+        | F64 ArithmeticNan, Num (F64 z) ->
           let pos_nan = F64.to_bits F64.pos_nan in
           Int64.logand (F64.to_bits z) pos_nan <> pos_nan
         | _, _ -> false
+        )
+      | RefResult ->
+        (match v with
+        | Ref ref -> ref = NullRef
+        | _ -> true
+        )
+      | FuncResult ->
+        (match v with
+        | Ref (Instance.FuncRef _) -> false
+        | _ -> true
+        )
     ) got expect
   then begin
     print_string "Result: "; print_values got;
@@ -436,65 +449,11 @@
     | _ -> Assert.error ass.at "expected instantiation error"
     )
 
-<<<<<<< HEAD
-  | AssertReturn (act, vs) ->
-    trace ("Asserting return...");
-    let got_vs = run_action act in
-    let expect_vs = List.map (fun v -> v.it) vs in
-    assert_result ass.at (got_vs = expect_vs) got_vs print_result expect_vs
-
-  | AssertReturnCanonicalNaN act ->
-    trace ("Asserting return...");
-    let got_vs = run_action act in
-    let is_canonical_nan =
-      let open Values in
-      match got_vs with
-      | [Num (F32 got_f32)] -> got_f32 = F32.pos_nan || got_f32 = F32.neg_nan
-      | [Num (F64 got_f64)] -> got_f64 = F64.pos_nan || got_f64 = F64.neg_nan
-      | _ -> false
-    in assert_result ass.at is_canonical_nan got_vs print_endline "nan"
-
-  | AssertReturnArithmeticNaN act ->
-    trace ("Asserting return...");
-    let got_vs = run_action act in
-    let is_arithmetic_nan =
-      let open Values in
-      match got_vs with
-      | [Num (F32 got_f32)] ->
-        let pos_nan = F32.to_bits F32.pos_nan in
-        Int32.logand (F32.to_bits got_f32) pos_nan = pos_nan
-      | [Num (F64 got_f64)] ->
-        let pos_nan = F64.to_bits F64.pos_nan in
-        Int64.logand (F64.to_bits got_f64) pos_nan = pos_nan
-      | _ -> false
-    in assert_result ass.at is_arithmetic_nan got_vs print_endline "nan"
-=======
   | AssertReturn (act, rs) ->
     trace ("Asserting return...");
     let got_vs = run_action act in
     let expect_rs = List.map (fun r -> r.it) rs in
     assert_result ass.at got_vs expect_rs
->>>>>>> f21eb1db
-
-  | AssertReturnRef act ->
-    trace ("Asserting return...");
-    let got_vs = run_action act in
-    let is_ref =
-      let open Values in
-      match got_vs with
-      | [Ref r] -> r <> NullRef
-      | _ -> false
-    in assert_result ass.at is_ref got_vs print_endline "ref"
-
-  | AssertReturnFunc act ->
-    trace ("Asserting return...");
-    let got_vs = run_action act in
-    let is_func =
-      let open Values in
-      match got_vs with
-      | [Ref r] -> r <> NullRef
-      | _ -> false
-    in assert_result ass.at is_func got_vs print_endline "func"
 
   | AssertTrap (act, re) ->
     trace ("Asserting trap...");

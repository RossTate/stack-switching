# This Makefile uses ocamlbuild but does not rely on ocamlfind or the Opam
# package manager to build. However, Opam package management is available
# optionally through the check/install/uninstall targets.
#
# The $(JSLIB) target requires node.js and BuckleScript.
#
# See README.me for instructions.


# Configuration

NAME =		wasm
UNOPT = 	$(NAME).debug
OPT =   	$(NAME)
LIB =		$(NAME)
ZIP =		$(NAME).zip
JSLIB =		wast.js
WINMAKE =	winmake.bat

DIRS =		util syntax binary text valid runtime exec script host main
LIBS =		bigarray
<<<<<<< HEAD
FLAGS = 	-cflags '-w +a-4-27-42-44-45 -warn-error +a-3'
OCB =		ocamlbuild $(FLAGS) $(DIRS:%=-I %) $(LIBS:%=-libs %)
=======
FLAGS = 	-lexflags -ml -cflags '-w +a-4-27-42-44-45 -warn-error +a-3'
OCBA =		ocamlbuild $(FLAGS) $(DIRS:%=-I %)
OCB =		$(OCBA) $(LIBS:%=-libs %)
>>>>>>> ad84b267
JS =		# set to JS shell command to run JS tests


# Main targets

.PHONY:		default opt unopt libopt libunopt jslib all land zip

default:	opt
debug:		unopt
opt:		$(OPT)
unopt:		$(UNOPT)
libopt:		_build/$(LIB).cmx _build/$(LIB).cmxa
libunopt:	_build/$(LIB).cmo _build/$(LIB).cma
jslib:		$(JSLIB)
all:		unopt opt libunopt libopt test
land:		$(WINMAKE) all
zip: 		$(ZIP)


# Building executable

empty =
space =		$(empty) $(empty)
comma =		,

.INTERMEDIATE:	_tags
_tags:
		echo >$@ "true: bin_annot"
		echo >>$@ "true: debug"
		echo >>$@ "<{$(subst $(space),$(comma),$(DIRS))}/*.cmx>: for-pack($(PACK))"

$(UNOPT):	main.byte
		mv $< $@

$(OPT):		main.native
		mv $< $@

.PHONY:		main.byte main.native
main.byte:	_tags
		$(OCB) -quiet $@

main.native:	_tags
		$(OCB) -quiet $@


# Building library

FILES =		$(shell ls $(DIRS:%=%/*.ml*))
PACK =		$(shell echo `echo $(LIB) | sed 's/^\(.\).*$$/\\1/g' | tr [:lower:] [:upper:]``echo $(LIB) | sed 's/^.\(.*\)$$/\\1/g'`)

.INTERMEDIATE:	$(LIB).mlpack
$(LIB).mlpack:	$(DIRS)
		ls $(DIRS:%=%/*.ml*) \
		| sed 's:\(.*/\)\{0,1\}\(.*\)\.[^\.]*:\2:' \
		| grep -v main \
		| sort | uniq \
		>$@

.INTERMEDIATE: $(LIB).mllib
$(LIB).mllib:
		echo Wasm >$@

_build/$(LIB).cmo: $(FILES) $(LIB).mlpack _tags Makefile
		$(OCB) -quiet $(LIB).cmo

_build/$(LIB).cmx: $(FILES) $(LIB).mlpack _tags Makefile
		$(OCB) -quiet $(LIB).cmx

_build/$(LIB).cma: $(FILES) $(LIB).mllib _tags Makefile
		$(OCBA) -quiet $(LIB).cma

_build/$(LIB).cmxa: $(FILES) $(LIB).mllib _tags Makefile
		$(OCBA) -quiet $(LIB).cmxa


# Building JavaScript library

.PHONY:		$(JSLIB)
$(JSLIB):	$(UNOPT)
		mkdir -p _build/jslib/src
		cp meta/jslib/* _build/jslib
		cp $(DIRS:%=_build/%/*.ml*) meta/jslib/*.ml _build/jslib/src
		rm _build/jslib/src/*.ml[^i]
		(cd _build/jslib; ./build.sh ../../$@)


# Building Windows build file

$(WINMAKE):	clean
		echo rem Auto-generated from Makefile! >$@
		echo set NAME=$(NAME) >>$@
		echo if \'%1\' neq \'\' set NAME=%1 >>$@
		$(OCB) main.byte \
		| grep -v ocamldep \
		| grep -v mkdir \
		| sed s:`which ocaml`:ocaml:g \
		| sed s:main/main.d.byte:%NAME%.exe: \
		>>$@


# Executing test suite

TESTDIR =	../test/core
TESTFILES =	$(shell cd $(TESTDIR); ls *.wast)
TESTS =		$(TESTFILES:%.wast=%)

.PHONY:		test debugtest partest

test:		$(OPT)
		$(TESTDIR)/run.py --wasm `pwd`/$(OPT) $(if $(JS),--js '$(JS)',)
debugtest:	$(UNOPT)
		$(TESTDIR)/run.py --wasm `pwd`/$(UNOPT) $(if $(JS),--js '$(JS)',)

test/%:		$(OPT)
		$(TESTDIR)/run.py --wasm `pwd`/$(OPT) $(if $(JS),--js '$(JS)',) $(TESTDIR)/$(@F).wast
debugtest/%:	$(UNOPT)
		$(TESTDIR)/run.py --wasm `pwd`/$(UNOPT) $(if $(JS),--js '$(JS)',) $(TESTDIR)/$(@F).wast

run/%:		$(OPT)
		./$(OPT) $(TESTDIR)/$(@F).wast
debug/%:	$(UNOPT)
		./$(UNOPT) $(TESTDIR)/$(@F).wast

partest: 	$(TESTS:%=quiettest/%)
		@echo All tests passed.

quiettest/%:	$(OPT)
		@ ( \
		  $(TESTDIR)/run.py 2>$(@F).out --wasm `pwd`/$(OPT) $(if $(JS),--js '$(JS)',) $(@F:%=$(TESTDIR)/%.wast) && \
		  rm $(@F).out \
		) || \
		cat $(@F).out || rm $(@F).out || exit 1


# Miscellaneous targets

.PHONY:		clean

$(ZIP):		$(WINMAKE)
		git archive --format=zip --prefix=$(NAME)/ -o $@ HEAD

clean:
		rm -rf _build/jslib $(LIB).mlpack _tags
		$(OCB) -clean


# Opam support

.PHONY:		check install uninstall

check:
		# Check that we can find all relevant libraries
		# when using ocamlfind
		ocamlfind query $(LIBS)

install:	_build/$(LIB).cmx _build/$(LIB).cmo
		ocamlfind install $(LIB) meta/findlib/META _build/$(LIB).o \
		  $(wildcard _build/$(LIB).cm*) \
		  $(wildcard $(DIRS:%=%/*.mli))

uninstall:
		ocamlfind remove $(LIB)<|MERGE_RESOLUTION|>--- conflicted
+++ resolved
@@ -19,14 +19,9 @@
 
 DIRS =		util syntax binary text valid runtime exec script host main
 LIBS =		bigarray
-<<<<<<< HEAD
-FLAGS = 	-cflags '-w +a-4-27-42-44-45 -warn-error +a-3'
-OCB =		ocamlbuild $(FLAGS) $(DIRS:%=-I %) $(LIBS:%=-libs %)
-=======
 FLAGS = 	-lexflags -ml -cflags '-w +a-4-27-42-44-45 -warn-error +a-3'
 OCBA =		ocamlbuild $(FLAGS) $(DIRS:%=-I %)
 OCB =		$(OCBA) $(LIBS:%=-libs %)
->>>>>>> ad84b267
 JS =		# set to JS shell command to run JS tests
 
 

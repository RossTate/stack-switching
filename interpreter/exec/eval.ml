--- conflicted
+++ resolved
@@ -246,11 +246,26 @@
         else
           vs, [Trapping "indirect call type mismatch" @@ e.at]
 
+      | ReturnCall x, vs ->
+        (match (step {c with code = (vs, [Plain (Call x) @@ e.at])}).code with
+        | vs', [{it = Invoke a; at}] -> vs', [ReturningInvoke (vs', a) @@ at]
+        | _ -> assert false
+        )
+
       | ReturnCallRef, Ref (NullRef _) :: vs ->
         vs, [Trapping "null function reference" @@ e.at]
 
       | ReturnCallRef, vs ->
         (match (step {c with code = (vs, [Plain CallRef @@ e.at])}).code with
+        | vs', [{it = Invoke a; at}] -> vs', [ReturningInvoke (vs', a) @@ at]
+        | vs', [{it = Trapping s; at}] -> vs', [Trapping s @@ at]
+        | _ -> assert false
+        )
+
+      | ReturnCallIndirect (x, y), vs ->
+        (match
+          (step {c with code = (vs, [Plain (CallIndirect (x, y)) @@ e.at])}).code
+        with
         | vs', [{it = Invoke a; at}] -> vs', [ReturningInvoke (vs', a) @@ at]
         | vs', [{it = Trapping s; at}] -> vs', [Trapping s @@ at]
         | _ -> assert false
@@ -268,21 +283,6 @@
         in
         let f' = Func.alloc_closure (type_ c.frame.inst x) f args in
         Ref (FuncRef f') :: vs', []
-
-      | ReturnCall x, vs ->
-        (match (step {c with code = (vs, [Plain (Call x) @@ e.at])}).code with
-        | vs', [{it = Invoke a; at}] -> vs', [ReturningInvoke (vs', a) @@ at]
-        | _ -> assert false
-        )
-
-      | ReturnCallIndirect (x, y), vs ->
-        (match
-          (step {c with code = (vs, [Plain (CallIndirect (x, y)) @@ e.at])}).code
-        with
-        | vs', [{it = Invoke a; at}] -> vs', [ReturningInvoke (vs', a) @@ at]
-        | vs', [{it = Trapping s; at}] -> vs', [Trapping s @@ at]
-        | _ -> assert false
-        )
 
       | Drop, v :: vs' ->
         vs', []
@@ -691,18 +691,6 @@
     | Label (n, es0, (vs', [])), vs ->
       vs' @ vs, []
 
-<<<<<<< HEAD
-=======
-    | Label (n, es0, (vs', {it = Trapping msg; at} :: es')), vs ->
-      vs, [Trapping msg @@ at]
-
-    | Label (n, es0, (vs', {it = Returning vs0; at} :: es')), vs ->
-      vs, [Returning vs0 @@ at]
-
-    | Label (n, es0, (vs', {it = ReturningInvoke (vs0, f); at} :: es')), vs ->
-      vs, [ReturningInvoke (vs0, f) @@ at]
-
->>>>>>> 23a6198f
     | Label (n, es0, (vs', {it = Breaking (0l, vs0); at} :: es')), vs ->
       take n vs0 e.at @ vs, List.map plain es0
 
@@ -738,13 +726,8 @@
       take n vs0 e.at @ vs, []
 
     | Frame (n, frame', (vs', {it = ReturningInvoke (vs0, f); at} :: es')), vs ->
-<<<<<<< HEAD
       let FuncType (ts1, _) = Func.type_of f in
       take (List.length ts1) vs0 e.at @ vs, [Invoke f @@ at]
-=======
-      let FuncType (ins, out) = Func.type_of f in
-      take (Lib.List32.length ins) vs0 e.at @ vs, [Invoke f @@ at]
->>>>>>> 23a6198f
 
     | Frame (n, frame', code'), vs ->
       let c' = step {frame = frame'; code = code'; budget = c.budget - 1} in

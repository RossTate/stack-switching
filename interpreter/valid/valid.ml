open Ast
open Source
open Types


(* Errors *)

module Invalid = Error.Make ()
exception Invalid = Invalid.Error

let error = Invalid.error
let require b at s = if not b then error at s


(* Context *)

type context =
{
  types : func_type list;
  funcs : func_type list;
  tables : table_type list;
  memories : memory_type list;
  globals : global_type list;
  elems : ref_type list;
  datas : unit list;
  locals : value_type list;
  results : value_type list;
  labels : result_type list;
  refs : Free.t;
}

let empty_context =
  { types = []; funcs = []; tables = []; memories = [];
    globals = []; elems = []; datas = [];
    locals = []; results = []; labels = [];
    refs = Free.empty
  }

let lookup category list x =
  try Lib.List32.nth list x.it with Failure _ ->
    error x.at ("unknown " ^ category ^ " " ^ I32.to_string_u x.it)

let type_ (c : context) x = lookup "type" c.types x
let func (c : context) x = lookup "function" c.funcs x
let table (c : context) x = lookup "table" c.tables x
let memory (c : context) x = lookup "memory" c.memories x
let global (c : context) x = lookup "global" c.globals x
let elem (c : context) x = lookup "elem segment" c.elems x
let data (c : context) x = lookup "data segment" c.datas x
let local (c : context) x = lookup "local" c.locals x
let label (c : context) x = lookup "label" c.labels x

let refer category (s : Free.Set.t) x =
  if not (Free.Set.mem x.it s) then
    error x.at
      ("undeclared " ^ category ^ " reference " ^ Int32.to_string x.it)

let refer_func (c : context) x = refer "function" c.refs.Free.funcs x


(* Stack typing *)

(*
 * Note: The declarative typing rules are non-deterministic, that is, they
 * have the liberty to locally "guess" the right types implied by the context.
 * In the algorithmic formulation required here, stack types are hence modelled
 * as lists of _options_ of types, where `None` represents a locally
 * unknown type. Furthermore, an ellipses flag represents arbitrary sequences
 * of unknown types, in order to handle stack polymorphism algorithmically.
 *)

type ellipses = NoEllipses | Ellipses
type infer_result_type = ellipses * value_type option list
type op_type = {ins : infer_result_type; outs : infer_result_type}

let known = List.map (fun t -> Some t)
let stack ts = (NoEllipses, known ts)
let (-~>) ts1 ts2 = {ins = NoEllipses, ts1; outs = NoEllipses, ts2}
let (-->) ts1 ts2 = {ins = NoEllipses, known ts1; outs = NoEllipses, known ts2}
let (-~>...) ts1 ts2 = {ins = Ellipses, ts1; outs = Ellipses, ts2}
let (-->...) ts1 ts2 = {ins = Ellipses, known ts1; outs = Ellipses, known ts2}

let string_of_infer_type t =
  Lib.Option.get (Lib.Option.map string_of_value_type t) "_"
let string_of_infer_types ts =
  "[" ^ String.concat " " (List.map string_of_infer_type ts) ^ "]"

let eq_ty t1 t2 = (t1 = t2 || t1 = None || t2 = None)
let check_stack ts1 ts2 at =
  require (List.length ts1 = List.length ts2 && List.for_all2 eq_ty ts1 ts2) at
    ("type mismatch: instruction requires " ^ string_of_infer_types ts1 ^
     " but stack has " ^ string_of_infer_types ts2)

let pop (ell1, ts1) (ell2, ts2) at =
  let n1 = List.length ts1 in
  let n2 = List.length ts2 in
  let n = min n1 n2 in
  let n3 = if ell2 = Ellipses then (n1 - n) else 0 in
  check_stack ts1 (Lib.List.make n3 None @ Lib.List.drop (n2 - n) ts2) at;
  (ell2, if ell1 = Ellipses then [] else Lib.List.take (n2 - n) ts2)

let push (ell1, ts1) (ell2, ts2) =
  assert (ell1 = NoEllipses || ts2 = []);
  (if ell1 = Ellipses || ell2 = Ellipses then Ellipses else NoEllipses),
  ts2 @ ts1

let peek i (ell, ts) =
  try List.nth (List.rev ts) i with Failure _ -> None


(* Type Synthesis *)

let type_num = Values.type_of_num
let type_unop = Values.type_of_num
let type_binop = Values.type_of_num
let type_testop = Values.type_of_num
let type_relop = Values.type_of_num

let type_cvtop at = function
  | Values.I32 cvtop ->
    let open I32Op in
    (match cvtop with
    | ExtendSI32 | ExtendUI32 -> error at "invalid conversion"
    | WrapI64 -> I64Type
    | TruncSF32 | TruncUF32 | TruncSatSF32 | TruncSatUF32
    | ReinterpretFloat -> F32Type
    | TruncSF64 | TruncUF64 | TruncSatSF64 | TruncSatUF64 -> F64Type
    ), I32Type
  | Values.I64 cvtop ->
    let open I64Op in
    (match cvtop with
    | ExtendSI32 | ExtendUI32 -> I32Type
    | WrapI64 -> error at "invalid conversion"
    | TruncSF32 | TruncUF32 | TruncSatSF32 | TruncSatUF32 -> F32Type
    | TruncSF64 | TruncUF64 | TruncSatSF64 | TruncSatUF64
    | ReinterpretFloat -> F64Type
    ), I64Type
  | Values.F32 cvtop ->
    let open F32Op in
    (match cvtop with
    | ConvertSI32 | ConvertUI32 | ReinterpretInt -> I32Type
    | ConvertSI64 | ConvertUI64 -> I64Type
    | PromoteF32 -> error at "invalid conversion"
    | DemoteF64 -> F64Type
    ), F32Type
  | Values.F64 cvtop ->
    let open F64Op in
    (match cvtop with
    | ConvertSI32 | ConvertUI32 -> I32Type
    | ConvertSI64 | ConvertUI64 | ReinterpretInt -> I64Type
    | PromoteF32 -> F32Type
    | DemoteF64 -> error at "invalid conversion"
    ), F64Type


(* Expressions *)

let check_pack sz t at =
  require (packed_size sz < size t) at "invalid sign extension"

let check_unop unop at =
  match unop with
  | Values.I32 (IntOp.ExtendS sz) | Values.I64 (IntOp.ExtendS sz) ->
    check_pack sz (Values.type_of_num unop) at
  | _ -> ()

let check_memop (c : context) (memop : 'a memop) get_sz at =
  let _mt = memory c (0l @@ at) in
  let size =
    match get_sz memop.sz with
    | None -> size memop.ty
    | Some sz ->
      check_pack sz memop.ty at;
      packed_size sz
  in
  require (1 lsl memop.align <= size) at
    "alignment must not be larger than natural"


(*
 * Conventions:
 *   c  : context
 *   e  : instr
 *   es : instr list
 *   v  : value
 *   t  : value_type var
 *   ts : result_type
 *   x  : variable
 *
 * Note: To deal with the non-determinism in some of the declarative rules,
 * the function takes the current stack `s` as an additional argument, allowing
 * it to "peek" when it would otherwise have to guess an input type.
 *
 * Furthermore, stack-polymorphic types are given with the `-->...` operator:
 * a type `ts1 -->... ts2` expresses any type `(ts1' @ ts1) -> (ts2' @ ts2)`
 * where `ts1'` and `ts2'` would be chosen non-deterministically in the
 * declarative typing rules.
 *)

let check_block_type (c : context) (bt : block_type) : func_type =
  match bt with
  | VarBlockType x -> type_ c x
  | ValBlockType None -> FuncType ([], [])
  | ValBlockType (Some t) -> FuncType ([], [t])

let rec check_instr (c : context) (e : instr) (s : infer_result_type) : op_type =
  match e.it with
  | Unreachable ->
    [] -->... []

  | Nop ->
    [] --> []

  | Drop ->
    [peek 0 s] -~> []

  | Select None ->
    let t = peek 1 s in
    require (match t with None -> true | Some t -> is_num_type t) e.at
      ("type mismatch: instruction requires numeric type" ^
       " but stack has " ^ string_of_infer_type t);
    [t; t; Some (NumType I32Type)] -~> [t]

  | Select (Some ts) ->
    require (List.length ts = 1) e.at "invalid result arity other than 1 is not (yet) allowed";
    (ts @ ts @ [NumType I32Type]) --> ts

  | Block (bt, es) ->
    let FuncType (ts1, ts2) as ft = check_block_type c bt in
    check_block {c with labels = ts2 :: c.labels} es ft e.at;
    ts1 --> ts2

  | Loop (bt, es) ->
    let FuncType (ts1, ts2) as ft = check_block_type c bt in
    check_block {c with labels = ts1 :: c.labels} es ft e.at;
    ts1 --> ts2

  | If (bt, es1, es2) ->
    let FuncType (ts1, ts2) as ft = check_block_type c bt in
    check_block {c with labels = ts2 :: c.labels} es1 ft e.at;
    check_block {c with labels = ts2 :: c.labels} es2 ft e.at;
    (ts1 @ [NumType I32Type]) --> ts2

  | Br x ->
    label c x -->... []

  | BrIf x ->
    (label c x @ [NumType I32Type]) --> label c x

  | BrTable (xs, x) ->
    let n = List.length (label c x) in
    let ts = Lib.List.table n (fun i -> peek (n - i) s) in
    check_stack ts (known (label c x)) x.at;
    List.iter (fun x' -> check_stack ts (known (label c x')) x'.at) xs;
    (ts @ [Some (NumType I32Type)]) -~>... []

  | Return ->
    c.results -->... []

  | Call x ->
<<<<<<< HEAD
    let FuncType (ins, out) = func c x in
    ins --> out

  | CallIndirect x ->
    ignore (table c (0l @@ e.at));
    let FuncType (ins, out) = type_ c x in
    (ins @ [I32Type]) --> out

  | ReturnCall x ->
    let FuncType (ins, out) = func c x in
    require (out = c.results) e.at "type mismatch in function result";
    ins -->... []

  | ReturnCallIndirect x ->
    ignore (table c (0l @@ e.at));
    let FuncType (ins, out) = type_ c x in
    require (out = c.results) e.at "type mismatch in function result";
    (ins @ [I32Type]) -->... []

  | GetLocal x ->
=======
    let FuncType (ts1, ts2) = func c x in
    ts1 --> ts2

  | CallIndirect (x, y) ->
    let TableType (lim, t) = table c x in
    let FuncType (ts1, ts2) = type_ c y in
    require (t = FuncRefType) x.at
      ("type mismatch: instruction requires table of functions" ^
       " but table has " ^ string_of_ref_type t);
    (ts1 @ [NumType I32Type]) --> ts2

  | LocalGet x ->
>>>>>>> ad84b267
    [] --> [local c x]

  | LocalSet x ->
    [local c x] --> []

  | LocalTee x ->
    [local c x] --> [local c x]

  | GlobalGet x ->
    let GlobalType (t, _mut) = global c x in
    [] --> [t]

  | GlobalSet x ->
    let GlobalType (t, mut) = global c x in
    require (mut = Mutable) x.at "global is immutable";
    [t] --> []

  | TableGet x ->
    let TableType (_lim, t) = table c x in
    [NumType I32Type] --> [RefType t]

  | TableSet x ->
    let TableType (_lim, t) = table c x in
    [NumType I32Type; RefType t] --> []

  | TableSize x ->
    let _tt = table c x in
    [] --> [NumType I32Type]

  | TableGrow x ->
    let TableType (_lim, t) = table c x in
    [RefType t; NumType I32Type] --> [NumType I32Type]

  | TableFill x ->
    let TableType (_lim, t) = table c x in
    [NumType I32Type; RefType t; NumType I32Type] --> []

  | TableCopy (x, y) ->
    let TableType (_lim1, t1) = table c x in
    let TableType (_lim2, t2) = table c y in
    require (t1 = t2) x.at
      ("type mismatch: source element type " ^ string_of_ref_type t1 ^
       " does not match destination element type " ^ string_of_ref_type t2);
    [NumType I32Type; NumType I32Type; NumType I32Type] --> []

  | TableInit (x, y) ->
    let TableType (_lim1, t1) = table c x in
    let t2 = elem c y in
    require (t1 = t2) x.at
      ("type mismatch: element segment's type " ^ string_of_ref_type t1 ^
       " does not match table's element type " ^ string_of_ref_type t2);
    [NumType I32Type; NumType I32Type; NumType I32Type] --> []

  | ElemDrop x ->
    ignore (elem c x);
    [] --> []

  | Load memop ->
    check_memop c memop (Lib.Option.map fst) e.at;
    [NumType I32Type] --> [NumType memop.ty]

  | Store memop ->
    check_memop c memop (fun sz -> sz) e.at;
    [NumType I32Type; NumType memop.ty] --> []

  | MemorySize ->
    let _mt = memory c (0l @@ e.at) in
    [] --> [NumType I32Type]

  | MemoryGrow ->
    let _mt = memory c (0l @@ e.at) in
    [NumType I32Type] --> [NumType I32Type]

  | MemoryFill ->
    ignore (memory c (0l @@ e.at));
    [NumType I32Type; NumType I32Type; NumType I32Type] --> []

  | MemoryCopy ->
    ignore (memory c (0l @@ e.at));
    [NumType I32Type; NumType I32Type; NumType I32Type] --> []

  | MemoryInit x ->
    ignore (memory c (0l @@ e.at));
    ignore (data c x);
    [NumType I32Type; NumType I32Type; NumType I32Type] --> []

  | DataDrop x ->
    ignore (data c x);
    [] --> []

  | RefNull t ->
    [] --> [RefType t]

  | RefIsNull ->
    let t = peek 0 s in
    require (match t with None -> true | Some t -> is_ref_type t) e.at
      ("type mismatch: instruction requires reference type" ^
       " but stack has " ^ string_of_infer_type t);
    [t] -~> [Some (NumType I32Type)]

  | RefFunc x ->
    let _ft = func c x in
    refer_func c x;
    [] --> [RefType FuncRefType]

  | Const v ->
    let t = NumType (type_num v.it) in
    [] --> [t]

  | Test testop ->
    let t = NumType (type_testop testop) in
    [t] --> [NumType I32Type]

  | Compare relop ->
    let t = NumType (type_relop relop) in
    [t; t] --> [NumType I32Type]

  | Unary unop ->
    check_unop unop e.at;
    let t = NumType (type_unop unop) in
    [t] --> [t]

  | Binary binop ->
    let t = NumType (type_binop binop) in
    [t; t] --> [t]

  | Convert cvtop ->
    let t1, t2 = type_cvtop e.at cvtop in
    [NumType t1] --> [NumType t2]

and check_seq (c : context) (s : infer_result_type) (es : instr list)
  : infer_result_type =
  match es with
  | [] ->
    s

  | _ ->
    let es', e = Lib.List.split_last es in
    let s' = check_seq c s es' in
    let {ins; outs} = check_instr c e s' in
    push outs (pop ins s' e.at)

and check_block (c : context) (es : instr list) (ft : func_type) at =
  let FuncType (ts1, ts2) = ft in
  let s = check_seq c (stack ts1) es in
  let s' = pop (stack ts2) s at in
  require (snd s' = []) at
    ("type mismatch: block requires " ^ string_of_result_type ts2 ^
     " but stack has " ^ string_of_infer_types (snd s))


(* Types *)

let check_limits {min; max} range at msg =
  require (I32.le_u min range) at msg;
  match max with
  | None -> ()
  | Some max ->
    require (I32.le_u max range) at msg;
    require (I32.le_u min max) at
      "size minimum must not be greater than maximum"

let check_num_type (t : num_type) at =
  ()

let check_ref_type (t : ref_type) at =
  ()

let check_value_type (t : value_type) at =
  match t with
  | NumType t' -> check_num_type t' at
  | RefType t' -> check_ref_type t' at

let check_func_type (ft : func_type) at =
  let FuncType (ts1, ts2) = ft in
  List.iter (fun t -> check_value_type t at) ts1;
  List.iter (fun t -> check_value_type t at) ts2

let check_table_type (tt : table_type) at =
  let TableType (lim, t) = tt in
  check_limits lim 0xffff_ffffl at "table size must be at most 2^32-1";
  check_ref_type t at

let check_memory_type (mt : memory_type) at =
  let MemoryType lim = mt in
  check_limits lim 0x1_0000l at
    "memory size must be at most 65536 pages (4GiB)"

let check_global_type (gt : global_type) at =
  let GlobalType (t, mut) = gt in
  check_value_type t at


let check_type (t : type_) =
  check_func_type t.it t.at


(* Functions & Constants *)

(*
 * Conventions:
 *   c : context
 *   m : module_
 *   f : func
 *   e : instr
 *   v : value
 *   t : value_type
 *   s : func_type
 *   x : variable
 *)

let check_func (c : context) (f : func) =
  let {ftype; locals; body} = f.it in
  let FuncType (ts1, ts2) = type_ c ftype in
  let c' = {c with locals = ts1 @ locals; results = ts2; labels = [ts2]} in
  check_block c' body (FuncType ([], ts2)) f.at


let is_const (c : context) (e : instr) =
  match e.it with
  | RefNull _
  | RefFunc _
  | Const _ -> true
  | GlobalGet x -> let GlobalType (_, mut) = global c x in mut = Immutable
  | _ -> false

let check_const (c : context) (const : const) (t : value_type) =
  require (List.for_all (is_const c) const.it) const.at
    "constant expression required";
  check_block c const.it (FuncType ([], [t])) const.at


(* Tables, Memories, & Globals *)

let check_table (c : context) (tab : table) =
  let {ttype} = tab.it in
  check_table_type ttype tab.at

let check_memory (c : context) (mem : memory) =
  let {mtype} = mem.it in
  check_memory_type mtype mem.at

let check_elem_mode (c : context) (t : ref_type) (mode : segment_mode) =
  match mode.it with
  | Passive -> ()
  | Active {index; offset} ->
    let TableType (_, et) = table c index in
    require (t = et) mode.at
      ("type mismatch: element segment's type " ^ string_of_ref_type t ^
       " does not match table's element type " ^ string_of_ref_type et);
    check_const c offset (NumType I32Type)
  | Declarative -> ()

let check_elem (c : context) (seg : elem_segment) =
  let {etype; einit; emode} = seg.it in
  List.iter (fun const -> check_const c const (RefType etype)) einit;
  check_elem_mode c etype emode

let check_data_mode (c : context) (mode : segment_mode) =
  match mode.it with
  | Passive -> ()
  | Active {index; offset} ->
    ignore (memory c index);
    check_const c offset (NumType I32Type)
  | Declarative -> assert false

let check_data (c : context) (seg : data_segment) =
  let {dinit; dmode} = seg.it in
  check_data_mode c dmode

let check_global (c : context) (glob : global) =
  let {gtype; ginit} = glob.it in
  let GlobalType (t, mut) = gtype in
  check_const c ginit t


(* Modules *)

let check_start (c : context) (start : var option) =
  Lib.Option.app (fun x ->
    require (func c x = FuncType ([], [])) x.at
      "start function must not have parameters or results"
  ) start

let check_import (im : import) (c : context) : context =
  let {module_name = _; item_name = _; idesc} = im.it in
  match idesc.it with
  | FuncImport x ->
    {c with funcs = type_ c x :: c.funcs}
  | TableImport tt ->
    check_table_type tt idesc.at;
    {c with tables = tt :: c.tables}
  | MemoryImport mt ->
    check_memory_type mt idesc.at;
    {c with memories = mt :: c.memories}
  | GlobalImport gt ->
    check_global_type gt idesc.at;
    {c with globals = gt :: c.globals}

module NameSet = Set.Make(struct type t = Ast.name let compare = compare end)

let check_export (c : context) (set : NameSet.t) (ex : export) : NameSet.t =
  let {name; edesc} = ex.it in
  (match edesc.it with
  | FuncExport x -> ignore (func c x)
  | TableExport x -> ignore (table c x)
  | MemoryExport x -> ignore (memory c x)
  | GlobalExport x -> ignore (global c x)
  );
  require (not (NameSet.mem name set)) ex.at "duplicate export name";
  NameSet.add name set

let check_module (m : module_) =
  let
    { types; imports; tables; memories; globals; funcs; start; elems; datas;
      exports } = m.it
  in
  let c0 =
    List.fold_right check_import imports
      { empty_context with
        refs = Free.module_ ({m.it with funcs = []; start = None} @@ m.at);
        types = List.map (fun ty -> ty.it) types;
      }
  in
  let c1 =
    { c0 with
      funcs = c0.funcs @ List.map (fun f -> type_ c0 f.it.ftype) funcs;
      tables = c0.tables @ List.map (fun tab -> tab.it.ttype) tables;
      memories = c0.memories @ List.map (fun mem -> mem.it.mtype) memories;
      elems = List.map (fun elem -> elem.it.etype) elems;
      datas = List.map (fun _data -> ()) datas;
    }
  in
  let c =
    { c1 with globals = c1.globals @ List.map (fun g -> g.it.gtype) globals }
  in
  List.iter check_type types;
  List.iter (check_global c1) globals;
  List.iter (check_table c1) tables;
  List.iter (check_memory c1) memories;
  List.iter (check_elem c1) elems;
  List.iter (check_data c1) datas;
  List.iter (check_func c) funcs;
  check_start c start;
  ignore (List.fold_left (check_export c) NameSet.empty exports);
  require (List.length c.memories <= 1) m.at
    "multiple memories are not allowed (yet)"<|MERGE_RESOLUTION|>--- conflicted
+++ resolved
@@ -258,28 +258,6 @@
     c.results -->... []
 
   | Call x ->
-<<<<<<< HEAD
-    let FuncType (ins, out) = func c x in
-    ins --> out
-
-  | CallIndirect x ->
-    ignore (table c (0l @@ e.at));
-    let FuncType (ins, out) = type_ c x in
-    (ins @ [I32Type]) --> out
-
-  | ReturnCall x ->
-    let FuncType (ins, out) = func c x in
-    require (out = c.results) e.at "type mismatch in function result";
-    ins -->... []
-
-  | ReturnCallIndirect x ->
-    ignore (table c (0l @@ e.at));
-    let FuncType (ins, out) = type_ c x in
-    require (out = c.results) e.at "type mismatch in function result";
-    (ins @ [I32Type]) -->... []
-
-  | GetLocal x ->
-=======
     let FuncType (ts1, ts2) = func c x in
     ts1 --> ts2
 
@@ -291,8 +269,18 @@
        " but table has " ^ string_of_ref_type t);
     (ts1 @ [NumType I32Type]) --> ts2
 
+  | ReturnCall x ->
+    let FuncType (ins, out) = func c x in
+    require (out = c.results) e.at "type mismatch in function result";
+    ins -->... []
+
+  | ReturnCallIndirect (x, y) ->
+    let TableType (lim, t) = table c x in
+    let FuncType (ins, out) = type_ c y in
+    require (out = c.results) e.at "type mismatch in function result";
+    (ins @ [NumType I32Type]) -->... []
+
   | LocalGet x ->
->>>>>>> ad84b267
     [] --> [local c x]
 
   | LocalSet x ->

# WebAssembly Reference Interpreter

This repository implements a interpreter for WebAssembly. It is written for clarity and simplicity, _not_ speed. It is intended as a playground for trying out ideas and a device for nailing down the exact semantics, and as a proxy for the (yet to be produced) formal specification of WebAssembly. For that purpose, the code is written in a fairly declarative, "speccy" way.

The interpreter can

* *decode*/*parse* and *validate* modules in binary or text format
* *execute* scripts with module definitions, invocations, and assertions
* *convert* between binary and text format (both directions)
* *export* test scripts to self-contained JavaScript test cases
* *run* as an interactive interpreter

The text format defines modules in S-expression syntax. Moreover, it is generalised to a (very dumb) form of *script* that can define multiples module and a batch of invocations, assertions, and conversions between them. As such it is richer than the binary format, with the additional functionality purely intended as testing infrastructure. (See [below](#scripts) for details.)


## Building

You'll need OCaml 4.02 or higher. An easy way to get this on Linux is to download the [source tarball from our mirror of the ocaml website](https://wasm.storage.googleapis.com/ocaml-4.02.2.tar.gz) and do the configure / make dance.  On macOS, with [Homebrew](http://brew.sh/) installed, simply `brew install ocaml ocamlbuild`.

Once you have OCaml, simply do

```
make
```
You'll get an executable named `./wasm`. This is a byte code executable. If you want a (faster) native code executable, do
```
make opt
```
To run the test suite,
```
make test
```
To do everything:
```
make all
```
Before committing changes, you should do
```
make land
```
That builds `all`, plus updates `winmake.bat`.


#### Building on Windows

We recommend a pre-built installer. With [this one](https://protz.github.io/ocaml-installer/) you have two options:

1. Bare OCaml. If you just want to build the interpreter and don't care about modifying it, you don't need to install the Cygwin core that comes with the installer. Just install OCaml itself and run
```
winmake.bat
```
in a Windows shell, which creates a program named `wasm`. Note that this will be a byte code executable only, i.e., somewhat slower.

2. OCaml + Cygwin. If you want to build a native code executable, or want to hack on the interpreter (i.e., use incremental compilation), then you need to install the Cygwin core that is included with the OCaml installer. Then you can build the interpreter using `make` in the Cygwin terminal, as described above.

Either way, in order to run the test suite you'll need to have Python installed. If you used Option 1, you can invoke the test runner `runtests.py` directly instead of doing it through `make`.


#### Cross-compiling the Interpreter to JavaScript ####

The Makefile also provides a target to compile (parts of) the interpreter into a [JavaScript library](#javascript-library):
```
make wast.js
```
Building this target requires node.js and BuckleScript.


## Synopsis

#### Running Modules or Scripts

You can call the executable with

```
wasm [option | file ...]
```

where `file`, depending on its extension, either should be a binary (`.wasm`) or textual (`.wat`) module file to be loaded, or a script file (`.wast`, see below) to be run.

By default, the interpreter validates all modules.
The `-u` option selects "unchecked mode", which skips validation and runs code as is.
Runtime type errors will be captured and reported appropriately.

#### Converting Modules or Scripts

A file prefixed by `-o` is taken to be an output file. Depending on its extension, this will write out the preceding module definition in either S-expression or binary format. This option can be used to convert between the two in both directions, e.g.:

```
wasm -d module.wat -o module.wasm
wasm -d module.wasm -o module.wat
```

In the second case, the produced script contains exactly one module definition.
The `-d` option selects "dry mode" and ensures that the input module is not run, even if it has a start section.
In addition, the `-u` option for "unchecked mode" can be used to convert even modules that do not validate.

The interpreter can also convert entire test scripts:

```
wasm -d script.wast -o script.bin.wast
wasm -d script.wast -o script2.wast
wasm -d script.wast -o script.js
```

The first creates a new test scripts where all embedded modules are converted to binary, the second one where all are converted to textual.

The last invocation produces an equivalent, self-contained JavaScript test file.
The flag `-h` can be used to omit the test harness from the converted file;
it then is the client's responsibility to provide versions of the necessary functions.

#### Command Line Expressions

Finally, the option `-e` allows to provide arbitrary script commands directly on the command line. For example:

```
wasm module.wasm -e '(invoke "foo")'
```

#### Interactive Mode

If neither a file nor any of the previous options is given, you'll land in the REPL and can enter script commands interactively. You can also get into the REPL by explicitly passing `-` as a file name. You can do that in combination to giving a module or script file, so that you can then invoke its exports interactively, e.g.:

```
wasm module.wat -
```

See `wasm -h` for (the few) additional options.


#### JavaScript Library ####

The file `wast.js` generated by the respective [Makefile target](#cross-compiling-the-interpreter-to-javascript) is a self-contained JavaScript library for making the [S-expression syntax](#s-expression-syntax) available directly within JavaScript.
It provides a global object named `WebAssemblyText` that currently provides two methods,
```
WebAssemblyText.encode(source)
```
which turns a module in S-expression syntax into a WebAssembly binary, and
```
WebAssemblyText.decode(binary, width = 80)
```
which pretty-prints a binary back into a canonicalised S-expression string.

For example:
```
let source = '(module (func (export "f") (param i32 i32) (result i32) (i32.add (local.get 0) (local.get 1))))'
let binary = WebAssemblyText.encode(source)

(new WebAssembly.Instance(new WebAssembly.Module(binary))).exports.f(3, 4)
// => 7

WebAssemblyText.decode(binary)
// =>
// (module
//   (type $0 (func (param i32 i32) (result i32)))
//   (func $0 (type 0) (local.get 0) (local.get 1) (i32.add))
//   (export "f" (func 0))
// )
```


## S-Expression Syntax

The implementation consumes a WebAssembly AST given in S-expression syntax. Here is an overview of the grammar of types, expressions, functions, and modules, mirroring what's described in the [design doc](https://github.com/WebAssembly/design/blob/master/Semantics.md).

Note: The grammar is shown here for convenience, the definite source is the [specification of the text format](https://webassembly.github.io/spec/core/text/).
```
num:    <digit> (_? <digit>)*
hexnum: <hexdigit> (_? <hexdigit>)*
nat:    <num> | 0x<hexnum>
int:    <nat> | +<nat> | -<nat>
float:  <num>.<num>?(e|E <num>)? | 0x<hexnum>.<hexnum>?(p|P <num>)?
name:   $(<letter> | <digit> | _ | . | + | - | * | / | \ | ^ | ~ | = | < | > | ! | ? | @ | # | $ | % | & | | | : | ' | `)+
string: "(<char> | \n | \t | \\ | \' | \" | \<hex><hex> | \u{<hex>+})*"

num: <int> | <float>
var: <nat> | <name>

unop:  ctz | clz | popcnt | ...
binop: add | sub | mul | ...
relop: eq | ne | lt | ...
sign:  s|u
offset: offset=<nat>
align: align=(1|2|4|8|...)
cvtop: trunc | extend | wrap | ...

<<<<<<< HEAD
num_type: i32 | i64 | f32 | f64
ref_type: anyref | anyfunc
val_type: num_type | ref_type
=======
val_type: i32 | i64 | f32 | f64
elem_type: funcref
>>>>>>> 5ea9d890
block_type : ( result <val_type>* )*
func_type:   ( type <var> )? <param>* <result>*
global_type: <val_type> | ( mut <val_type> )
table_type:  <nat> <nat>? <ref_type>
memory_type: <nat> <nat>?

expr:
  ( <op> )
  ( <op> <expr>+ )                                                   ;; = <expr>+ (<op>)
  ( block <name>? <block_type> <instr>* )
  ( loop <name>? <block_type> <instr>* )
  ( if <name>? <block_type> ( then <instr>* ) ( else <instr>* )? )
  ( if <name>? <block_type> <expr>+ ( then <instr>* ) ( else <instr>* )? ) ;; = <expr>+ (if <name>? <block_type> (then <instr>*) (else <instr>*)?)

instr:
  <expr>
  <op>                                                               ;; = (<op>)
  block <name>? <block_type> <instr>* end <name>?                    ;; = (block <name>? <block_type> <instr>*)
  loop <name>? <block_type> <instr>* end <name>?                     ;; = (loop <name>? <block_type> <instr>*)
  if <name>? <block_type> <instr>* end <name>?                       ;; = (if <name>? <block_type> (then <instr>*))
  if <name>? <block_type> <instr>* else <name>? <instr>* end <name>? ;; = (if <name>? <block_type> (then <instr>*) (else <instr>*))

op:
  unreachable
  nop
  br <var>
  br_if <var>
  br_table <var>+
  return
  call <var>
  call_indirect <var> <func_type>
  drop
  select
  local.get <var>
  local.set <var>
  local.tee <var>
  global.get <var>
  global.set <var>
<<<<<<< HEAD
  table.get <var>
  table.set <var>
=======
>>>>>>> 5ea9d890
  <val_type>.load((8|16|32)_<sign>)? <offset>? <align>?
  <val_type>.store(8|16|32)? <offset>? <align>?
  memory.size
  memory.grow
  ref.null
  ref.isnull
  ref.func <var>
  <val_type>.const <value>
  <val_type>.<unop>
  <val_type>.<binop>
  <val_type>.<testop>
  <val_type>.<relop>
  <val_type>.<cvtop>_<val_type>(_<sign>)?

func:    ( func <name>? <func_type> <local>* <instr>* )
         ( func <name>? ( export <string> ) <...> )                         ;; = (export <string> (func <N>)) (func <name>? <...>)
         ( func <name>? ( import <string> <string> ) <func_type>)           ;; = (import <name>? <string> <string> (func <func_type>))
param:   ( param <val_type>* ) | ( param <name> <val_type> )
result:  ( result <val_type>* )
local:   ( local <val_type>* ) | ( local <name> <val_type> )

global:  ( global <name>? <global_type> <instr>* )
         ( global <name>? ( export <string> ) <...> )                       ;; = (export <string> (global <N>)) (global <name>? <...>)
         ( global <name>? ( import <string> <string> ) <global_type> )      ;; = (import <name>? <string> <string> (global <global_type>))
table:   ( table <name>? <table_type> )
         ( table <name>? ( export <string> ) <...> )                        ;; = (export <string> (table <N>)) (table <name>? <...>)
         ( table <name>? ( import <string> <string> ) <table_type> )        ;; = (import <name>? <string> <string> (table <table_type>))
         ( table <name>? ( export <string> )* <ref_type> ( elem <var>* ) ) ;; = (table <name>? ( export <string> )* <size> <size> <ref_type>) (elem (i32.const 0) <var>*)
elem:    ( elem <var>? (offset <instr>* ) <var>* )
         ( elem <var>? <expr> <var>* )                                      ;; = (elem <var>? (offset <expr>) <var>*)
memory:  ( memory <name>? <memory_type> )
         ( memory <name>? ( export <string> ) <...> )                       ;; = (export <string> (memory <N>))+ (memory <name>? <...>)
         ( memory <name>? ( import <string> <string> ) <memory_type> )      ;; = (import <name>? <string> <string> (memory <memory_type>))
         ( memory <name>? ( export <string> )* ( data <string>* ) )         ;; = (memory <name>? ( export <string> )* <size> <size>) (data (i32.const 0) <string>*)
data:    ( data <var>? ( offset <instr>* ) <string>* )
         ( data <var>? <expr> <string>* )                                   ;; = (data <var>? (offset <expr>) <string>*)

start:   ( start <var> )

typedef: ( type <name>? ( func <param>* <result>* ) )

import:  ( import <string> <string> <imkind> )
imkind:  ( func <name>? <func_type> )
         ( global <name>? <global_type> )
         ( table <name>? <table_type> )
         ( memory <name>? <memory_type> )
export:  ( export <string> <exkind> )
exkind:  ( func <var> )
         ( global <var> )
         ( table <var> )
         ( memory <var> )

module:  ( module <name>? <typedef>* <func>* <import>* <export>* <table>* <memory>? <global>* <elem>* <data>* <start>? )
         <typedef>* <func>* <import>* <export>* <table>* <memory>? <global>* <elem>* <data>* <start>?  ;; =
         ( module <typedef>* <func>* <import>* <export>* <table>* <memory>? <global>* <elem>* <data>* <start>? )
```

Here, productions marked with respective comments are abbreviation forms for equivalent expansions (see the explanation of the AST below).
In particular, WebAssembly is a stack machine, so that all expressions of the form `(<op> <expr>+)` are merely abbreviations of a corresponding post-order sequence of instructions.
For raw instructions, the syntax allows omitting the parentheses around the operator name and its immediate operands. In the case of control operators (`block`, `loop`, `if`), this requires marking the end of the nested sequence with an explicit `end` keyword.

Any form of naming via `<name>` and `<var>` (including expression labels) is merely notational convenience of this text format. The actual AST has no names, and all bindings are referred to via ordered numeric indices; consequently, names are immediately resolved in the parser and replaced by indices. Indices can also be used directly in the text format.

The segment strings in the memory field are used to initialize the consecutive memory at the given offset.
The `<size>` in the expansion of the two short-hand forms for `table` and `memory` is the minimal size that can hold the segment: the number of `<var>`s for tables, and the accumulative length of the strings rounded up to page size for memories.

In addition to the grammar rules above, the fields of a module may appear in any order, except that all imports must occur before the first proper definition of a function, table, memory, or global.

Comments can be written in one of two ways:

```
comment:
  ;; <char>* <eol>
  (; (<char> | <comment>)* ;)
```

In particular, comments of the latter form nest properly.


## Scripts

In order to be able to check and run modules for testing purposes, the S-expression format is interpreted as a very simple and dumb notion of "script", with commands as follows:

```
script: <cmd>*

cmd:
  <module>                                   ;; define, validate, and initialize module
  ( register <string> <name>? )              ;; register module for imports
module with given failure string
  <action>                                   ;; perform action and print results
  <assertion>                                ;; assert result of an action
  <meta>                                     ;; meta command

module:
  ...
  ( module <name>? binary <string>* )        ;; module in binary format (may be malformed)
  ( module <name>? quote <string>* )         ;; module quoted in text (may be malformed)

action:
  ( invoke <name>? <string> <const>* )       ;; invoke function export
  ( get <name>? <string> )                   ;; get global export

const:
  ( <num_type>.const <num> )                 ;; number value
  ( ref.null )                               ;; null reference
  ( ref.host <nat> )                         ;; host reference

assertion:
  ( assert_return <action> <const>* )        ;; assert action has expected results
  ( assert_return_canonical_nan <action> )   ;; assert action results in NaN in a canonical form
  ( assert_return_arithmetic_nan <action> )  ;; assert action results in NaN with 1 in MSB of fraction field
  ( assert_trap <action> <failure> )         ;; assert action traps with given failure string
  ( assert_malformed <module> <failure> )    ;; assert module cannot be decoded with given failure string
  ( assert_invalid <module> <failure> )      ;; assert module is invalid with given failure string
  ( assert_unlinkable <module> <failure> )   ;; assert module fails to link
  ( assert_trap <module> <failure> )         ;; assert module traps on instantiation

meta:
  ( script <name>? <script> )                ;; name a subscript
  ( input <name>? <string> )                 ;; read script or module from file
  ( output <name>? <string>? )               ;; output module to stout or file
```
Commands are executed in sequence. Commands taking an optional module name refer to the most recently defined module if no name is given. They are only possible after a module has been defined.

After a module is _registered_ under a string name it is available for importing in other modules.

The script format supports additional syntax for defining modules.
A module of the form `(module binary <string>*)` is given in binary form and will be decoded from the (concatenation of the) strings.
A module of the form `(module quote <string>*)` is given in textual form and will be parsed from the (concatenation of the) strings. In both cases, decoding/parsing happens when the command is executed, not when the script is parsed, so that meta commands like `assert_malformed` can be used to check expected errors.

There are also a number of meta commands.
The `script` command is a simple mechanism to name sub-scripts themselves. This is mainly useful for converting scripts with the `output` command. Commands inside a `script` will be executed normally, but nested meta are expanded in place (`input`, recursively) or elided (`output`) in the named script.

The `input` and `output` meta commands determine the requested file format from the file name extension. They can handle both `.wasm`, `.wat`, and `.wast` files. In the case of input, a `.wast` script will be recursively executed. Output additionally handles `.js` as a target, which will convert the referenced script to an equivalent, self-contained JavaScript runner. It also recognises `.bin.wast` specially, which creates a script where module definitions are in binary.

The interpreter supports a "dry" mode (flag `-d`), in which modules are only validated. In this mode, all actions and assertions are ignored.
It also supports an "unchecked" mode (flag `-u`), in which module definitions are not validated before use.

## Abstract Syntax

The abstract WebAssembly syntax, as described above and in the [design doc](https://github.com/WebAssembly/design/blob/master/Semantics.md), is defined in [ast.ml](syntax/ast.ml).

However, to simplify the implementation, this AST representation represents some of the inner structure of the operators more explicitly. The mapping from the operators as given in the design doc to their structured form is defined in [operators.ml](syntax/operators.ml).


## Implementation

The implementation is split into several directories:

* `syntax`: the definition of abstract syntax; corresponds to the "Structure" section of the language specification

* `valid`: validation of code and modules; corresponds to the "Validation" section of the language specification

* `runtime`: the definition of runtime structures; corresponds to the "Execution/Runtime" section of the language specification

* `exec`: execution and module instantiation; corresponds to the "Execution" section of the language specification

* `binary`: encoding and decoding of the binary format; corresponds to the "Binary Format" section of the language specification

* `text`: parsing and printing the S-expressions text format; corresponds to the "Text Format" section of the language specification

* `script`: abstract syntax and execution of the extended script language

* `host`: definition of host environment modules

* `main`: main program

* `util`: utility libraries.

The implementation consists of the following parts:

* *Abstract Syntax* (`ast.ml`, `operators.ml`, `types.ml`, `source.ml[i]`, `script.ml`). Notably, the `phrase` wrapper type around each AST node carries the source position information.

* *Parser* (`lexer.mll`, `parser.mly`, `parse.ml[i]`). Generated with ocamllex and ocamlyacc. The lexer does the opcode encoding (non-trivial tokens carry e.g. type information as semantic values, as declared in `parser.mly`), the parser the actual S-expression parsing.

* *Pretty Printer* (`print.ml[i]`, `arrange.ml[i]`, `sexpr.ml[i]`). Turns a module or script AST back into the textual S-expression format.

* *Decoder*/*Encoder* (`decode.ml[i]`, `encode.ml[i]`). The former parses the binary format and turns it into an AST, the latter does the inverse.

* *Validator* (`valid.ml[i]`). Does a recursive walk of the AST, passing down the *expected* type for expressions, and checking each expression against that. An expected empty type can be matched by any result, corresponding to implicit dropping of unused values (e.g. in a block).

* *Evaluator* (`eval.ml[i]`, `values.ml`, `func.ml[i]`, `table.ml[i]`, `memory.ml[i]`, `global.ml[i]`, `instance.ml`, `eval_numeric.ml[i]`, `int.ml`, `float.ml`, and a few more). Implements evaluation as a small-step semantics that rewrites a program one computation step at a time.

* *JS Generator* (`js.ml[i]`). Converts a script to equivalent JavaScript.

* *Driver* (`main.ml`, `run.ml[i]`, `import.ml[i]`, `error.ml`, `flags.ml`). Executes scripts, reports results or errors, etc.

The most relevant pieces are probably the validator (`valid.ml`) and the evaluator (`eval.ml`). They are written to look as much like a "specification" as possible. Hopefully, the code is fairly self-explanatory, at least for those with a passing familiarity with functional programming.

In typical FP convention (and for better readability), the code tends to use single-character names for local variables where consistent naming conventions are applicable (e.g., `e` for expressions, `v` for values, `xs` for lists of `x`s, etc.). See `ast.ml`, `eval.ml` and `eval.ml` for more comments.<|MERGE_RESOLUTION|>--- conflicted
+++ resolved
@@ -183,14 +183,9 @@
 align: align=(1|2|4|8|...)
 cvtop: trunc | extend | wrap | ...
 
-<<<<<<< HEAD
 num_type: i32 | i64 | f32 | f64
-ref_type: anyref | anyfunc
+ref_type: anyref | funcref
 val_type: num_type | ref_type
-=======
-val_type: i32 | i64 | f32 | f64
-elem_type: funcref
->>>>>>> 5ea9d890
 block_type : ( result <val_type>* )*
 func_type:   ( type <var> )? <param>* <result>*
 global_type: <val_type> | ( mut <val_type> )
@@ -229,11 +224,8 @@
   local.tee <var>
   global.get <var>
   global.set <var>
-<<<<<<< HEAD
   table.get <var>
   table.set <var>
-=======
->>>>>>> 5ea9d890
   <val_type>.load((8|16|32)_<sign>)? <offset>? <align>?
   <val_type>.store(8|16|32)? <offset>? <align>?
   memory.size

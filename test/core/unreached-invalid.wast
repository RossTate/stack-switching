--- conflicted
+++ resolved
@@ -694,7 +694,6 @@
  "type mismatch"
 )
 
-<<<<<<< HEAD
 (assert_invalid
   (module
     (func $type-after-ref.as_non_null
@@ -705,7 +704,7 @@
   )
   "type mismatch"
 )
-=======
+
 ;; The first two operands should have the same type as each other
 (assert_invalid
   (module (func (unreachable) (select (i32.const 1) (i64.const 1) (i32.const 1)) (drop)))
@@ -758,5 +757,4 @@
     )
   ))
   "type mismatch"
-)
->>>>>>> f9770eb7
+)
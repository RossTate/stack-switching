--- conflicted
+++ resolved
@@ -1816,10 +1816,5 @@
     "\02\00"
     "\0b"                      ;; end
   )
-<<<<<<< HEAD
-  "junk after last section"
-)
-=======
   "unexpected content after last section"
 )
->>>>>>> f2086a49

--- conflicted
+++ resolved
@@ -770,7 +770,7 @@
     ;; function 0
     "\02\00"
     "\0b")                     ;; end
-  "invalid element type")
+  "malformed element type")
 
 ;; passive element segment containing opcode ref.func
 (module binary
@@ -1043,11 +1043,7 @@
     "\0a\04\01"                             ;; code section
     "\02\00\0b"                             ;; function body
   )
-<<<<<<< HEAD
   "invalid elements segment kind"
-=======
-  "malformed value type"
->>>>>>> bcb6a41b
 )
 
 ;; 1 elem segment declared, 2 given
